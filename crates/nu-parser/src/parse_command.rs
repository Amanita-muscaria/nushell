use crate::hir::syntax_shape::{
    BackoffColoringMode, ExpandSyntax, MaybeSpaceShape, MaybeWhitespaceEof,
};
use crate::hir::SpannedExpression;
use crate::TokensIterator;
use crate::{
    hir::{self, NamedArguments},
    Flag,
};
use log::trace;
use nu_errors::{ArgumentError, ParseError};
use nu_protocol::{NamedType, PositionalType, Signature, SyntaxShape};
use nu_source::{HasFallibleSpan, HasSpan, PrettyDebugWithSource, Span, Spanned, SpannedItem};

pub fn parse_command_tail(
    config: &Signature,
    tail: &mut TokensIterator,
    command_span: Span,
) -> Result<Option<(Option<Vec<hir::SpannedExpression>>, Option<NamedArguments>)>, ParseError> {
    let mut named = NamedArguments::new();
    let mut found_error: Option<ParseError> = None;
    let mut rest_signature = config.clone();

    trace!(target: "nu::parse::trace_remaining", "");

    trace_remaining("nodes", &tail);

    for (name, kind) in &config.named {
        trace!(target: "nu::parse::trace_remaining", "looking for {} : {:?}", name, kind);

        tail.move_to(0);

        match &kind.0 {
            NamedType::Switch => {
                let switch = extract_switch(name, tail);

                match switch {
                    None => named.insert_switch(name, None),
                    Some((_, flag)) => {
                        named.insert_switch(name, Some(*flag));
                        rest_signature.remove_named(name);
                        tail.color_shape(flag.color(flag.span));
                    }
                }
            }
            NamedType::Mandatory(syntax_type) => {
                match extract_mandatory(config, name, tail, command_span) {
                    Err(err) => {
                        // remember this error, but continue coloring
                        found_error = Some(err);
                    }
                    Ok((pos, flag)) => {
                        let result = expand_flag(tail, *syntax_type, flag, pos);

                        match result {
                            Ok(expr) => {
                                named.insert_mandatory(name, expr);
                                rest_signature.remove_named(name);
                            }
                            Err(_) => {
                                found_error = Some(ParseError::argument_error(
                                    config.name.clone().spanned(flag.span),
                                    ArgumentError::MissingValueForName(name.to_string()),
                                ))
                            }
                        }
                    }
                }
            }
            NamedType::Optional(syntax_type) => {
                match extract_optional(name, tail) {
                    Err(err) => {
                        // remember this error, but continue coloring
                        found_error = Some(err);
                    }
                    Ok(Some((pos, flag))) => {
                        let result = expand_flag(tail, *syntax_type, flag, pos);

                        match result {
                            Ok(expr) => {
                                named.insert_optional(name, Some(expr));
                                rest_signature.remove_named(name);
                            }
                            Err(_) => {
                                found_error = Some(ParseError::argument_error(
                                    config.name.clone().spanned(flag.span),
                                    ArgumentError::MissingValueForName(name.to_string()),
                                ))
                            }
                        }
                    }

                    Ok(None) => {
                        named.insert_optional(name, None);
                    }
                }
            }
        };
    }

    trace_remaining("after named", &tail);

    let mut positional = vec![];

    for arg in &config.positional {
        trace!(target: "nu::parse::trace_remaining", "Processing positional {:?}", arg);

        tail.move_to(0);

        let result = expand_spaced_expr(arg.0.syntax_type(), tail);

        match result {
            Err(_) => match &arg.0 {
                PositionalType::Mandatory(..) => {
                    if let None = found_error {
                        found_error = Some(ParseError::argument_error(
                            config.name.clone().spanned(command_span),
                            ArgumentError::MissingMandatoryPositional(arg.0.name().to_string()),
                        ));
                    }

                    break;
                }

                PositionalType::Optional(..) => match tail.expand_syntax(MaybeWhitespaceEof) {
                    Ok(_) => break,
                    Err(_) => {}
                },
            },
            Ok(result) => {
                rest_signature.shift_positional();
                positional.push(result);
            }
        }
    }

    trace_remaining("after positional", &tail);

    if let Some((syntax_type, _)) = config.rest_positional {
        let mut out = vec![];

        loop {
            if found_error.is_some() {
                break;
            }

            tail.move_to(0);

            trace_remaining("start rest", &tail);
            eat_any_whitespace(tail);
            trace_remaining("after whitespace", &tail);

            if tail.at_end() {
                break;
            }

            match tail.expand_syntax(syntax_type) {
                Err(err) => found_error = Some(err),
                Ok(next) => out.push(next),
            };
        }

        positional.extend(out);
    }

    eat_any_whitespace(tail);

    // Consume any remaining tokens with backoff coloring mode
    tail.expand_infallible(BackoffColoringMode::new(rest_signature.allowed()));

    // This is pretty dubious, but it works. We should look into a better algorithm that doesn't end up requiring
    // this solution.
    tail.sort_shapes();

    if let Some(err) = found_error {
        return Err(err);
    }

    trace_remaining("after rest", &tail);

    trace!(target: "nu::parse::trace_remaining", "Constructed positional={:?} named={:?}", positional, named);

    let positional = if positional.is_empty() {
        None
    } else {
        Some(positional)
    };

    // TODO: Error if extra unconsumed positional arguments

    let named = if named.named.is_empty() {
        None
    } else {
        Some(named)
    };

    trace!(target: "nu::parse::trace_remaining", "Normalized positional={:?} named={:?}", positional, named);

    Ok(Some((positional, named)))
}

fn eat_any_whitespace(tail: &mut TokensIterator) {
    loop {
        match tail.expand_infallible(MaybeSpaceShape) {
            None => break,
            Some(_) => continue,
        }
    }
}

<<<<<<< HEAD
fn expand_flag(
    token_nodes: &mut TokensIterator,
    syntax_type: SyntaxShape,
    flag: Spanned<Flag>,
    pos: usize,
) -> Result<SpannedExpression, ()> {
    token_nodes.color_shape(flag.color(flag.span));

    let result = token_nodes.atomic_parse(|token_nodes| {
        token_nodes.move_to(pos);
=======
#[derive(Debug, Copy, Clone)]
pub struct CommandTailShape;

impl ColorSyntax for CommandTailShape {
    type Info = ();
    type Input = Signature;

    fn name(&self) -> &'static str {
        "CommandTailShape"
    }

    fn color_syntax<'a, 'b>(
        &self,
        signature: &Signature,
        token_nodes: &'b mut TokensIterator<'a>,
        context: &ExpandContext,
    ) -> Self::Info {
        use nu_protocol::SyntaxShape;

        let mut args = ColoringArgs::new(token_nodes.len());
        trace_remaining("nodes", &token_nodes, context.source());

        fn insert_flag(
            token_nodes: &mut TokensIterator,
            syntax_type: SyntaxShape,
            args: &mut ColoringArgs,
            flag: Flag,
            pos: usize,
            context: &ExpandContext,
        ) {
            let (_, shapes) = token_nodes.atomic_returning_shapes(|token_nodes| {
                token_nodes.color_shape(flag.color());
                token_nodes.move_to(pos);

                if token_nodes.at_end() {
                    return Ok(());
                }

                // We still want to color the flag even if the following tokens don't match, so don't
                // propagate the error to the parent atomic block if it fails
                let _ = token_nodes.atomic(|token_nodes| {
                    // We can live with unmatched syntax after a mandatory flag
                    color_syntax(&MaybeSpaceShape, token_nodes, context);

                    // If the part after a mandatory flag isn't present, that's ok, but we
                    // should roll back any whitespace we chomped
                    color_fallible_syntax(&syntax_type, token_nodes, context)?;

                    Ok(())
                });

                Ok(())
            });

            args.insert(pos, shapes);
            token_nodes.restart();
        }

        for (name, kind) in &signature.named {
            trace!(target: "nu::color_syntax", "looking for {} : {:?}", name, kind);

            match &kind.0 {
                NamedType::Switch => {
                    if let Some((pos, flag)) =
                        token_nodes.extract(|t| t.as_flag(name, context.source()))
                    {
                        args.insert(pos, vec![flag.color()])
                    }
                }
                NamedType::Mandatory(syntax_type) => {
                    match extract_mandatory(
                        signature,
                        name,
                        token_nodes,
                        context.source(),
                        Span::unknown(),
                    ) {
                        Err(_) => {
                            // The mandatory flag didn't exist at all, so there's nothing to color
                        }
                        Ok((pos, flag)) => {
                            insert_flag(token_nodes, *syntax_type, &mut args, flag, pos, context)
                        }
                    }
                }
                NamedType::Optional(syntax_type) => {
                    match extract_optional(name, token_nodes, context.source()) {
                        Err(_) => {
                            // The optional flag didn't exist at all, so there's nothing to color
                        }
                        Ok(Some((pos, flag))) => {
                            insert_flag(token_nodes, *syntax_type, &mut args, flag, pos, context)
                        }

                        Ok(None) => {
                            token_nodes.restart();
                        }
                    }
                }
            };
        }

        trace_remaining("after named", &token_nodes, context.source());

        for arg in &signature.positional {
            trace!("Processing positional {:?}", arg);

            match &arg.0 {
                PositionalType::Mandatory(..) => {
                    if token_nodes.at_end() {
                        break;
                    }
                }

                PositionalType::Optional(..) => {
                    if token_nodes.at_end() {
                        break;
                    }
                }
            }
>>>>>>> 77d856fd

        if token_nodes.at_end() {
            return Err(ParseError::unexpected_eof("flag", Span::unknown()));
        }

        let expr = expand_spaced_expr(syntax_type, token_nodes)?;

        Ok(expr)
    });

    let expr = result.map_err(|_| ())?;
    Ok(expr)
}

fn expand_spaced_expr<
    T: HasFallibleSpan + PrettyDebugWithSource + Clone + std::fmt::Debug + 'static,
>(
    syntax: impl ExpandSyntax<Output = Result<T, ParseError>>,
    token_nodes: &mut TokensIterator,
) -> Result<T, ParseError> {
    token_nodes.atomic_parse(|token_nodes| {
        token_nodes.expand_infallible(MaybeSpaceShape);
        token_nodes.expand_syntax(syntax)
    })
}

fn extract_switch(
    name: &str,
    tokens: &mut hir::TokensIterator<'_>,
) -> Option<(usize, Spanned<Flag>)> {
    let source = tokens.source();
    tokens.extract(|t| t.as_flag(name, &source).map(|flag| flag.spanned(t.span())))
}

fn extract_mandatory(
    config: &Signature,
    name: &str,
    tokens: &mut hir::TokensIterator<'_>,
    span: Span,
) -> Result<(usize, Spanned<Flag>), ParseError> {
    let source = tokens.source();
    let flag = tokens.extract(|t| t.as_flag(name, &source).map(|flag| flag.spanned(t.span())));

    match flag {
        None => Err(ParseError::argument_error(
            config.name.clone().spanned(span),
            ArgumentError::MissingMandatoryFlag(name.to_string()),
        )),

        Some((pos, flag)) => {
            tokens.remove(pos);
            Ok((pos, flag))
        }
    }
}

fn extract_optional(
    name: &str,
    tokens: &mut hir::TokensIterator<'_>,
) -> Result<Option<(usize, Spanned<Flag>)>, ParseError> {
    let source = tokens.source();
    let flag = tokens.extract(|t| t.as_flag(name, &source).map(|flag| flag.spanned(t.span())));

    match flag {
        None => Ok(None),
        Some((pos, flag)) => {
            tokens.remove(pos);
            Ok(Some((pos, flag)))
        }
    }
}

pub fn trace_remaining(desc: &'static str, tail: &hir::TokensIterator<'_>) {
    let offset = tail.clone().span_at_cursor();
    let source = tail.source();

    trace!(
        target: "nu::parse::trace_remaining",
        "{} = {}",
        desc,
        itertools::join(
            tail.debug_remaining()
                .iter()
                .map(|val| {
                    if val.span().start() == offset.start() {
                        format!("<|> %{}%", val.debug(&source))
                    } else {
                        format!("%{}%", val.debug(&source))
                    }
                }),
            " "
        )
    );
}<|MERGE_RESOLUTION|>--- conflicted
+++ resolved
@@ -122,10 +122,11 @@
                     break;
                 }
 
-                PositionalType::Optional(..) => match tail.expand_syntax(MaybeWhitespaceEof) {
-                    Ok(_) => break,
-                    Err(_) => {}
-                },
+                PositionalType::Optional(..) => {
+                    if tail.expand_syntax(MaybeWhitespaceEof).is_ok() {
+                        break;
+                    }
+                }
             },
             Ok(result) => {
                 rest_signature.shift_positional();
@@ -208,7 +209,6 @@
     }
 }
 
-<<<<<<< HEAD
 fn expand_flag(
     token_nodes: &mut TokensIterator,
     syntax_type: SyntaxShape,
@@ -219,128 +219,6 @@
 
     let result = token_nodes.atomic_parse(|token_nodes| {
         token_nodes.move_to(pos);
-=======
-#[derive(Debug, Copy, Clone)]
-pub struct CommandTailShape;
-
-impl ColorSyntax for CommandTailShape {
-    type Info = ();
-    type Input = Signature;
-
-    fn name(&self) -> &'static str {
-        "CommandTailShape"
-    }
-
-    fn color_syntax<'a, 'b>(
-        &self,
-        signature: &Signature,
-        token_nodes: &'b mut TokensIterator<'a>,
-        context: &ExpandContext,
-    ) -> Self::Info {
-        use nu_protocol::SyntaxShape;
-
-        let mut args = ColoringArgs::new(token_nodes.len());
-        trace_remaining("nodes", &token_nodes, context.source());
-
-        fn insert_flag(
-            token_nodes: &mut TokensIterator,
-            syntax_type: SyntaxShape,
-            args: &mut ColoringArgs,
-            flag: Flag,
-            pos: usize,
-            context: &ExpandContext,
-        ) {
-            let (_, shapes) = token_nodes.atomic_returning_shapes(|token_nodes| {
-                token_nodes.color_shape(flag.color());
-                token_nodes.move_to(pos);
-
-                if token_nodes.at_end() {
-                    return Ok(());
-                }
-
-                // We still want to color the flag even if the following tokens don't match, so don't
-                // propagate the error to the parent atomic block if it fails
-                let _ = token_nodes.atomic(|token_nodes| {
-                    // We can live with unmatched syntax after a mandatory flag
-                    color_syntax(&MaybeSpaceShape, token_nodes, context);
-
-                    // If the part after a mandatory flag isn't present, that's ok, but we
-                    // should roll back any whitespace we chomped
-                    color_fallible_syntax(&syntax_type, token_nodes, context)?;
-
-                    Ok(())
-                });
-
-                Ok(())
-            });
-
-            args.insert(pos, shapes);
-            token_nodes.restart();
-        }
-
-        for (name, kind) in &signature.named {
-            trace!(target: "nu::color_syntax", "looking for {} : {:?}", name, kind);
-
-            match &kind.0 {
-                NamedType::Switch => {
-                    if let Some((pos, flag)) =
-                        token_nodes.extract(|t| t.as_flag(name, context.source()))
-                    {
-                        args.insert(pos, vec![flag.color()])
-                    }
-                }
-                NamedType::Mandatory(syntax_type) => {
-                    match extract_mandatory(
-                        signature,
-                        name,
-                        token_nodes,
-                        context.source(),
-                        Span::unknown(),
-                    ) {
-                        Err(_) => {
-                            // The mandatory flag didn't exist at all, so there's nothing to color
-                        }
-                        Ok((pos, flag)) => {
-                            insert_flag(token_nodes, *syntax_type, &mut args, flag, pos, context)
-                        }
-                    }
-                }
-                NamedType::Optional(syntax_type) => {
-                    match extract_optional(name, token_nodes, context.source()) {
-                        Err(_) => {
-                            // The optional flag didn't exist at all, so there's nothing to color
-                        }
-                        Ok(Some((pos, flag))) => {
-                            insert_flag(token_nodes, *syntax_type, &mut args, flag, pos, context)
-                        }
-
-                        Ok(None) => {
-                            token_nodes.restart();
-                        }
-                    }
-                }
-            };
-        }
-
-        trace_remaining("after named", &token_nodes, context.source());
-
-        for arg in &signature.positional {
-            trace!("Processing positional {:?}", arg);
-
-            match &arg.0 {
-                PositionalType::Mandatory(..) => {
-                    if token_nodes.at_end() {
-                        break;
-                    }
-                }
-
-                PositionalType::Optional(..) => {
-                    if token_nodes.at_end() {
-                        break;
-                    }
-                }
-            }
->>>>>>> 77d856fd
 
         if token_nodes.at_end() {
             return Err(ParseError::unexpected_eof("flag", Span::unknown()));
