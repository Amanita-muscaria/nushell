<<<<<<< HEAD
#[macro_use]
pub mod macros;
=======
#![allow(clippy::large_enum_variant, clippy::type_complexity)]
>>>>>>> 77d856fd

pub mod commands;
pub mod hir;
pub mod parse;
pub mod parse_command;

pub use crate::commands::classified::{
    external::ExternalCommand, internal::InternalCommand, ClassifiedCommand, ClassifiedPipeline,
};
pub use crate::hir::syntax_shape::flat_shape::{FlatShape, ShapeResult};
pub use crate::hir::syntax_shape::{ExpandContext, ExpandSyntax, PipelineShape, SignatureRegistry};
pub use crate::hir::tokens_iterator::TokensIterator;
pub use crate::parse::files::Files;
pub use crate::parse::flag::Flag;
pub use crate::parse::operator::{CompareOperator, EvaluationOperator};
pub use crate::parse::parser::Number;
pub use crate::parse::parser::{module, pipeline};
pub use crate::parse::token_tree::{Delimiter, SpannedToken, Token};
pub use crate::parse::token_tree_builder::TokenTreeBuilder;

use log::log_enabled;
use nu_errors::ShellError;
use nu_protocol::{errln, outln};
use nu_source::{nom_input, HasSpan, Text};

pub fn pipeline_shapes(line: &str, expand_context: ExpandContext) -> Vec<ShapeResult> {
    let tokens = parse_pipeline(line);

    match tokens {
        Err(_) => vec![],
        Ok(v) => {
            let pipeline = match v.as_pipeline() {
                Err(_) => return vec![],
                Ok(v) => v,
            };

            let tokens = vec![Token::Pipeline(pipeline.clone()).into_spanned(v.span())];
            let mut tokens = TokensIterator::new(&tokens[..], expand_context, v.span());

            let shapes = {
                // We just constructed a token list that only contains a pipeline, so it can't fail
                let result = tokens.expand_infallible(PipelineShape);

                if let Some(failure) = result.failed {
                    errln!(
                        "BUG: PipelineShape didn't find a pipeline :: {:#?}",
                        failure
                    );
                }

                tokens.finish_tracer();

                tokens.state().shapes()
            };

            if log_enabled!(target: "nu::expand_syntax", log::Level::Debug) {
                outln!("");
                ptree::print_tree(&tokens.expand_tracer().clone().print(Text::from(line))).unwrap();
                outln!("");
            }

            shapes.clone()
        }
    }
}

pub fn parse_pipeline(input: &str) -> Result<SpannedToken, ShellError> {
    let _ = pretty_env_logger::try_init();

    match pipeline(nom_input(input)) {
        Ok((_rest, val)) => Ok(val),
        Err(err) => Err(ShellError::parse_error(err)),
    }
}

pub use parse_pipeline as parse;

pub fn parse_script(input: &str) -> Result<SpannedToken, ShellError> {
    let _ = pretty_env_logger::try_init();

    match module(nom_input(input)) {
        Ok((_rest, val)) => Ok(val),
        Err(err) => Err(ShellError::parse_error(err)),
    }
}<|MERGE_RESOLUTION|>--- conflicted
+++ resolved
@@ -1,9 +1,5 @@
-<<<<<<< HEAD
 #[macro_use]
 pub mod macros;
-=======
-#![allow(clippy::large_enum_variant, clippy::type_complexity)]
->>>>>>> 77d856fd
 
 pub mod commands;
 pub mod hir;
@@ -40,7 +36,7 @@
                 Ok(v) => v,
             };
 
-            let tokens = vec![Token::Pipeline(pipeline.clone()).into_spanned(v.span())];
+            let tokens = vec![Token::Pipeline(pipeline).into_spanned(v.span())];
             let mut tokens = TokensIterator::new(&tokens[..], expand_context, v.span());
 
             let shapes = {
@@ -61,7 +57,7 @@
 
             if log_enabled!(target: "nu::expand_syntax", log::Level::Debug) {
                 outln!("");
-                ptree::print_tree(&tokens.expand_tracer().clone().print(Text::from(line))).unwrap();
+                let _ = ptree::print_tree(&tokens.expand_tracer().clone().print(Text::from(line)));
                 outln!("");
             }
 
