--- conflicted
+++ resolved
@@ -29,13 +29,8 @@
 }
 
 impl CallNode {
-<<<<<<< HEAD
     pub fn new(head: Box<SpannedToken>, children: Vec<SpannedToken>) -> CallNode {
-        if children.len() == 0 {
-=======
-    pub fn new(head: Box<TokenNode>, children: Vec<TokenNode>) -> CallNode {
         if children.is_empty() {
->>>>>>> 77d856fd
             CallNode {
                 head,
                 children: None,
