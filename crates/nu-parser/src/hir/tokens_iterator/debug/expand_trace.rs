--- conflicted
+++ resolved
@@ -25,13 +25,13 @@
         ParseErrorReason::Mismatch { .. } => "mismatch",
         ParseErrorReason::ArgumentError { .. } => "argument error",
         ParseErrorReason::Eof { .. } => "eof",
+        ParseErrorReason::InternalError { .. } => "internal error",
     }
 }
 
 impl<T: SpannedTypeName> FrameChild<T> {
     fn get_error_leaf(&self) -> Option<(&'static str, &'static str)> {
         match self {
-<<<<<<< HEAD
             FrameChild::Frame(frame) => {
                 if let Some(error) = &frame.error {
                     if frame.children.len() == 0 {
@@ -39,11 +39,6 @@
                     } else {
                         None
                     }
-=======
-            FrameChild::Frame(frame) if frame.error.is_some() => {
-                if frame.children.is_empty() {
-                    Some(frame.description)
->>>>>>> 77d856fd
                 } else {
                     None
                 }
@@ -76,18 +71,12 @@
                 TreeChild::OkNonExpr(result)
             }
             FrameChild::Frame(frame) => {
-<<<<<<< HEAD
                 if let Some(err) = &frame.error {
                     if frame.children.len() == 0 {
                         TreeChild::ErrorLeaf(
                             vec![(frame.description, err_desc(err))],
                             frame.token_desc(),
                         )
-=======
-                if frame.error.is_some() {
-                    if frame.children.is_empty() {
-                        TreeChild::ErrorLeaf(vec![frame.description])
->>>>>>> 77d856fd
                     } else {
                         TreeChild::ErrorFrame(frame.to_tree_frame(text), text.clone())
                     }
@@ -123,26 +112,16 @@
             if let Some(error_leaf) = child.get_error_leaf() {
                 errors.push(error_leaf);
                 continue;
-<<<<<<< HEAD
-            } else if errors.len() > 0 {
+            } else if !errors.is_empty() {
                 children.push(TreeChild::ErrorLeaf(errors, self.token_desc()));
-=======
-            } else if !errors.is_empty() {
-                children.push(TreeChild::ErrorLeaf(errors));
->>>>>>> 77d856fd
                 errors = vec![];
             }
 
             children.push(child.to_tree_child(text));
         }
 
-<<<<<<< HEAD
-        if errors.len() > 0 {
+        if !errors.is_empty() {
             children.push(TreeChild::ErrorLeaf(errors, self.token_desc()));
-=======
-        if !errors.is_empty() {
-            children.push(TreeChild::ErrorLeaf(errors));
->>>>>>> 77d856fd
         }
 
         TreeFrame {
@@ -197,10 +176,9 @@
 
             write!(f, " -> ")?;
             self.children[0].leaf_description(f)
-<<<<<<< HEAD
         } else {
             if self.error.is_some() {
-                if self.children.len() == 0 {
+                if self.children.is_empty() {
                     write!(
                         f,
                         "{}",
@@ -220,22 +198,6 @@
                 "{}",
                 Color::Black.bold().paint(&format!("({})", self.token_desc))
             )
-=======
-        } else if self.error.is_some() {
-            if self.children.is_empty() {
-                write!(
-                    f,
-                    "{}",
-                    Color::White.bold().on(Color::Red).paint(self.description)
-                )
-            } else {
-                write!(f, "{}", Color::Red.normal().paint(self.description))
-            }
-        } else if self.has_descendent_green() {
-            write!(f, "{}", Color::Green.normal().paint(self.description))
-        } else {
-            write!(f, "{}", Color::Yellow.bold().paint(self.description))
->>>>>>> 77d856fd
         }
     }
 
