use crate::hir::syntax_shape::flat_shape::{FlatShape, ShapeResult};
use ansi_term::Color;
use log::trace;
use nu_errors::{ParseError, ShellError};
use nu_source::{Spanned, Text};
use ptree::*;
use std::borrow::Cow;
use std::io;

#[derive(Debug, Clone)]
pub enum FrameChild {
    #[allow(unused)]
    Shape(ShapeResult),
    Frame(ColorFrame),
}

impl FrameChild {
    fn colored_leaf_description(&self, text: &Text, f: &mut impl io::Write) -> io::Result<()> {
        match self {
            FrameChild::Shape(ShapeResult::Success(shape)) => write!(
                f,
                "{} {:?}",
                Color::White
                    .bold()
                    .on(Color::Green)
                    .paint(format!("{:?}", shape.item)),
                shape.span.slice(text)
            ),

            FrameChild::Shape(ShapeResult::Fallback { shape, .. }) => write!(
                f,
                "{} {:?}",
                Color::White
                    .bold()
                    .on(Color::Green)
                    .paint(format!("{:?}", shape.item)),
                shape.span.slice(text)
            ),

            FrameChild::Frame(frame) => frame.colored_leaf_description(f),
        }
    }

    fn into_tree_child(self, text: &Text) -> TreeChild {
        match self {
            FrameChild::Shape(shape) => TreeChild::Shape(shape, text.clone()),
            FrameChild::Frame(frame) => TreeChild::Frame(frame, text.clone()),
        }
    }
}

#[derive(Debug, Clone)]
pub struct ColorFrame {
    description: &'static str,
    children: Vec<FrameChild>,
    error: Option<ParseError>,
}

impl ColorFrame {
    fn colored_leaf_description(&self, f: &mut impl io::Write) -> io::Result<()> {
        if self.has_only_error_descendents() {
            if self.children.is_empty() {
                write!(
                    f,
                    "{}",
                    Color::White.bold().on(Color::Red).paint(self.description)
                )
            } else {
                write!(f, "{}", Color::Red.normal().paint(self.description))
            }
        } else if self.has_descendent_shapes() {
            write!(f, "{}", Color::Green.normal().paint(self.description))
        } else {
            write!(f, "{}", Color::Yellow.bold().paint(self.description))
        }
    }

    fn colored_description(&self, text: &Text, f: &mut impl io::Write) -> io::Result<()> {
        if self.children.len() == 1 {
            let child = &self.children[0];

            self.colored_leaf_description(f)?;
            write!(f, " -> ")?;
            child.colored_leaf_description(text, f)
        } else {
            self.colored_leaf_description(f)
        }
    }

    fn children_for_formatting(&self, text: &Text) -> Vec<TreeChild> {
        if self.children.len() == 1 {
            let child = &self.children[0];

            match child {
                FrameChild::Shape(_) => vec![],
                FrameChild::Frame(frame) => frame.tree_children(text),
            }
        } else {
            self.tree_children(text)
        }
    }

    fn tree_children(&self, text: &Text) -> Vec<TreeChild> {
        self.children
            .clone()
            .into_iter()
            .map(|c| c.into_tree_child(text))
            .collect()
    }

    fn add_shape(&mut self, shape: ShapeResult) {
        self.children.push(FrameChild::Shape(shape))
    }

    fn has_child_shapes(&self) -> bool {
        self.any_child_shape(|_| true)
    }

    fn any_child_shape(&self, predicate: impl Fn(&ShapeResult) -> bool) -> bool {
        for item in &self.children {
<<<<<<< HEAD
            match item {
                FrameChild::Shape(shape) => {
                    if predicate(shape) {
                        return true;
                    }
=======
            if let FrameChild::Shape(shape) = item {
                if predicate(*shape) {
                    return true;
>>>>>>> 77d856fd
                }
            }
        }

        false
    }

    fn any_child_frame(&self, predicate: impl Fn(&ColorFrame) -> bool) -> bool {
        for item in &self.children {
            if let FrameChild::Frame(frame) = item {
                if predicate(frame) {
                    return true;
                }
            }
        }

        false
    }

    fn has_descendent_shapes(&self) -> bool {
        if self.has_child_shapes() {
            true
        } else {
            self.any_child_frame(|frame| frame.has_descendent_shapes())
        }
    }

    fn has_only_error_descendents(&self) -> bool {
        if self.children.is_empty() {
            // if this frame has no children at all, it has only error descendents if this frame
            // is an error
            self.error.is_some()
        } else {
            // otherwise, it has only error descendents if all of its children terminate in an
            // error (transitively)

            let mut seen_error = false;

            for child in &self.children {
                match child {
                    // if this frame has at least one child shape, this frame has non-error descendents
                    FrameChild::Shape(_) => return false,
                    FrameChild::Frame(frame) => {
                        // if the chi
                        if frame.has_only_error_descendents() {
                            seen_error = true;
                        } else {
                            return false;
                        }
                    }
                }
            }

            seen_error
        }
    }
}

#[derive(Debug, Clone)]
pub enum TreeChild {
    Shape(ShapeResult, Text),
    Frame(ColorFrame, Text),
}

impl TreeChild {
    fn colored_leaf_description(&self, f: &mut impl io::Write) -> io::Result<()> {
        match self {
            TreeChild::Shape(ShapeResult::Success(shape), text) => write!(
                f,
                "{} {:?}",
                Color::White
                    .bold()
                    .on(Color::Green)
                    .paint(format!("{:?}", shape.item)),
                shape.span.slice(text)
            ),

            TreeChild::Shape(ShapeResult::Fallback { shape, .. }, text) => write!(
                f,
                "{} {:?}",
                Color::White
                    .bold()
                    .on(Color::Green)
                    .paint(format!("{:?}", shape.item)),
                shape.span.slice(text)
            ),

            TreeChild::Frame(frame, _) => frame.colored_leaf_description(f),
        }
    }
}

impl TreeItem for TreeChild {
    type Child = TreeChild;

    fn write_self<W: io::Write>(&self, f: &mut W, _style: &Style) -> io::Result<()> {
        match self {
            shape @ TreeChild::Shape(..) => shape.colored_leaf_description(f),

            TreeChild::Frame(frame, text) => frame.colored_description(text, f),
        }
    }

    fn children(&self) -> Cow<[Self::Child]> {
        match self {
            TreeChild::Shape(..) => Cow::Borrowed(&[]),
            TreeChild::Frame(frame, text) => Cow::Owned(frame.children_for_formatting(text)),
        }
    }
}

#[derive(Debug, Clone)]
pub struct ColorTracer {
    frame_stack: Vec<ColorFrame>,
    source: Text,
}

impl ColorTracer {
    pub fn print(self, source: Text) -> PrintTracer {
        PrintTracer {
            tracer: self,
            source,
        }
    }

    pub fn new(source: Text) -> ColorTracer {
        let root = ColorFrame {
            description: "Trace",
            children: vec![],
            error: None,
        };

        ColorTracer {
            frame_stack: vec![root],
            source,
        }
    }

    fn current_frame(&mut self) -> &mut ColorFrame {
        let frames = &mut self.frame_stack;
        let last = frames.len() - 1;
        &mut frames[last]
    }

    fn pop_frame(&mut self) -> ColorFrame {
        trace!(target: "nu::color_syntax", "Popping {:#?}", self);

        let result = self.frame_stack.pop().expect("Can't pop root tracer frame");

        if self.frame_stack.is_empty() {
            panic!("Can't pop root tracer frame {:#?}", self);
        }

        self.debug();

        result
    }

    pub fn start(&mut self, description: &'static str) {
        let frame = ColorFrame {
            description,
            children: vec![],
            error: None,
        };

        self.frame_stack.push(frame);
        self.debug();
    }

    pub fn eof_frame(&mut self) {
        let current = self.pop_frame();
        self.current_frame()
            .children
            .push(FrameChild::Frame(current));
    }

    #[allow(unused)]
    pub fn finish(&mut self) {
        loop {
            if self.frame_stack.len() == 1 {
                break;
            }

            let frame = self.pop_frame();
            self.current_frame().children.push(FrameChild::Frame(frame));
        }
    }

    pub fn add_shape(&mut self, shape: ShapeResult) {
        self.current_frame().add_shape(shape);
    }

    pub fn success(&mut self) {
        let current = self.pop_frame();
        self.current_frame()
            .children
            .push(FrameChild::Frame(current));
    }

    pub fn failed(&mut self, error: &ParseError) {
        let mut current = self.pop_frame();
        current.error = Some(error.clone());
        self.current_frame()
            .children
            .push(FrameChild::Frame(current));
    }

    fn debug(&self) {
        trace!(target: "nu::color_syntax",
            "frames = {:?}",
            self.frame_stack
                .iter()
                .map(|f| f.description)
                .collect::<Vec<_>>()
        );

        trace!(target: "nu::color_syntax", "{:#?}", self);
    }
}

#[derive(Debug, Clone)]
pub struct PrintTracer {
    tracer: ColorTracer,
    source: Text,
}

impl TreeItem for PrintTracer {
    type Child = TreeChild;

    fn write_self<W: io::Write>(&self, f: &mut W, style: &Style) -> io::Result<()> {
        write!(f, "{}", style.paint("Color Trace"))
    }

    fn children(&self) -> Cow<[Self::Child]> {
        Cow::Owned(vec![TreeChild::Frame(
            self.tracer.frame_stack[0].clone(),
            self.source.clone(),
        )])
    }
}<|MERGE_RESOLUTION|>--- conflicted
+++ resolved
@@ -118,17 +118,9 @@
 
     fn any_child_shape(&self, predicate: impl Fn(&ShapeResult) -> bool) -> bool {
         for item in &self.children {
-<<<<<<< HEAD
-            match item {
-                FrameChild::Shape(shape) => {
-                    if predicate(shape) {
-                        return true;
-                    }
-=======
             if let FrameChild::Shape(shape) = item {
-                if predicate(*shape) {
+                if predicate(shape) {
                     return true;
->>>>>>> 77d856fd
                 }
             }
         }
