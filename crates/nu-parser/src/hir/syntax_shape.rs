--- conflicted
+++ resolved
@@ -1,3 +1,5 @@
+#![allow(clippy::large_enum_variant, clippy::type_complexity)]
+
 mod block;
 mod expression;
 pub mod flat_shape;
@@ -93,7 +95,6 @@
     }
 }
 
-<<<<<<< HEAD
 pub trait SignatureRegistry: Debug {
     fn has(&self, name: &str) -> bool;
     fn get(&self, name: &str) -> Option<Signature>;
@@ -110,11 +111,6 @@
     fn clone_box(&self) -> Box<dyn SignatureRegistry> {
         (&**self).clone_box()
     }
-=======
-pub trait SignatureRegistry {
-    fn has(&self, name: &str) -> Result<bool, ShellError>;
-    fn get(&self, name: &str) -> Result<Option<Signature>, ShellError>;
->>>>>>> 77d856fd
 }
 
 #[derive(Debug, Getters, new)]
@@ -455,81 +451,6 @@
 #[derive(Debug, Copy, Clone)]
 pub struct CommandHeadShape;
 
-<<<<<<< HEAD
-=======
-impl FallibleColorSyntax for CommandHeadShape {
-    type Info = CommandHeadKind;
-    type Input = ();
-
-    fn name(&self) -> &'static str {
-        "CommandHeadShape"
-    }
-
-    fn color_syntax<'a, 'b>(
-        &self,
-        _input: &(),
-        token_nodes: &'b mut TokensIterator<'a>,
-        context: &ExpandContext,
-    ) -> Result<CommandHeadKind, ShellError> {
-        // If we don't ultimately find a token, roll back
-        token_nodes.atomic(|token_nodes| {
-            // First, take a look at the next token
-            let atom = expand_atom(
-                token_nodes,
-                "command head",
-                context,
-                ExpansionRule::permissive(),
-            )?;
-
-            match atom.unspanned {
-                // If the head is an explicit external command (^cmd), color it as an external command
-                UnspannedAtomicToken::ExternalCommand { .. } => {
-                    token_nodes.color_shape(FlatShape::ExternalCommand.spanned(atom.span));
-                    Ok(CommandHeadKind::External)
-                }
-
-                // If the head is a word, it depends on whether it matches a registered internal command
-                UnspannedAtomicToken::Word { text } => {
-                    let name = text.slice(context.source);
-
-                    if context.registry.has(name)? {
-                        // If the registry has the command, color it as an internal command
-                        token_nodes.color_shape(FlatShape::InternalCommand.spanned(text));
-                        let signature = context
-                            .registry
-                            .get(name)
-                            .map_err(|_| {
-                                ShellError::labeled_error(
-                                    "Internal error: could not load signature from registry",
-                                    "could not load from registry",
-                                    text,
-                                )
-                            })?
-                            .ok_or_else(|| {
-                                ShellError::labeled_error(
-                                    "Internal error: could not load signature from registry",
-                                    "could not load from registry",
-                                    text,
-                                )
-                            })?;
-                        Ok(CommandHeadKind::Internal(signature))
-                    } else {
-                        // Otherwise, color it as an external command
-                        token_nodes.color_shape(FlatShape::ExternalCommand.spanned(text));
-                        Ok(CommandHeadKind::External)
-                    }
-                }
-
-                // Otherwise, we're not actually looking at a command
-                _ => Err(ShellError::syntax_error(
-                    "No command at the head".spanned(atom.span),
-                )),
-            }
-        })
-    }
-}
-
->>>>>>> 77d856fd
 impl ExpandSyntax for CommandHeadShape {
     type Output = Result<CommandSignature, ParseError>;
 
@@ -541,7 +462,6 @@
         &self,
         token_nodes: &mut TokensIterator<'_>,
     ) -> Result<CommandSignature, ParseError> {
-<<<<<<< HEAD
         token_nodes.expand_infallible(MaybeSpaceShape);
 
         let source = token_nodes.source();
@@ -562,57 +482,17 @@
                         Ok((
                             FlatShape::InternalCommand,
                             CommandSignature::Internal(signature.spanned(span)),
-=======
-        let node =
-            parse_single_node_skipping_ws(token_nodes, "command head1", |token, token_span, _| {
-                Ok(match token {
-                    UnspannedToken::ExternalCommand(span) => CommandSignature::LiteralExternal {
-                        outer: token_span,
-                        inner: span,
-                    },
-                    UnspannedToken::Bare => {
-                        let name = token_span.slice(context.source);
-                        if context.registry.has(name)? {
-                            let signature = context
-                                .registry
-                                .get(name)
-                                .map_err(|_| ParseError::internal_error(name.spanned(token_span)))?
-                                .ok_or_else(|| {
-                                    ParseError::internal_error(name.spanned(token_span))
-                                })?;
-                            CommandSignature::Internal(signature.spanned(token_span))
-                        } else {
-                            CommandSignature::External(token_span)
-                        }
-                    }
-                    _ => {
-                        return Err(ShellError::type_error(
-                            "command head2",
-                            token.type_name().spanned(token_span),
->>>>>>> 77d856fd
                         ))
                     } else {
                         Ok((FlatShape::ExternalCommand, CommandSignature::External(span)))
                     }
                 })
-<<<<<<< HEAD
             })
             .or_else(|_| {
                 token_nodes
                     .expand_syntax(AnyExpressionShape)
                     .map(CommandSignature::Expression)
             })
-=======
-            });
-
-        match node {
-            Ok(expr) => Ok(expr),
-            Err(_) => match expand_expr(&AnyExpressionShape, token_nodes, context) {
-                Ok(expr) => Ok(CommandSignature::Expression(expr)),
-                Err(_) => Err(token_nodes.peek_non_ws().type_error("command head3")),
-            },
-        }
->>>>>>> 77d856fd
     }
 }
 
@@ -714,44 +594,11 @@
         "<whitespace? eof>"
     }
 
-<<<<<<< HEAD
     fn expand<'a, 'b>(&self, token_nodes: &'b mut TokensIterator<'a>) -> Self::Output {
         token_nodes.atomic_parse(|token_nodes| {
             token_nodes.expand_infallible(MaybeSpaceShape);
             token_nodes.expand_syntax(EofShape)
         })
-=======
-    fn color_syntax<'a, 'b>(
-        &self,
-        _input: &(),
-        token_nodes: &'b mut TokensIterator<'a>,
-        _context: &ExpandContext,
-    ) -> Result<(), ShellError> {
-        let peeked_head = token_nodes.peek_non_ws().not_eof("command head4");
-
-        let peeked_head = match peeked_head {
-            Err(_) => return Ok(()),
-            Ok(peeked_head) => peeked_head,
-        };
-
-        let node = peeked_head.commit();
-
-        match node {
-            TokenNode::Token(Token {
-                unspanned: UnspannedToken::Bare,
-                span,
-            }) => token_nodes.color_shape(FlatShape::Word.spanned(*span)),
-
-            TokenNode::Token(Token {
-                unspanned: UnspannedToken::String(_inner_tag),
-                span,
-            }) => token_nodes.color_shape(FlatShape::String.spanned(*span)),
-
-            _node => token_nodes.color_shape(FlatShape::Error.spanned(node.span())),
-        };
-
-        Ok(())
->>>>>>> 77d856fd
     }
 }
 
@@ -765,50 +612,9 @@
         "eof"
     }
 
-<<<<<<< HEAD
     fn expand<'a, 'b>(&self, token_nodes: &'b mut TokensIterator<'a>) -> Result<(), ParseError> {
         let next = token_nodes.peek();
         let node = next.node;
-=======
-fn parse_single_node<T>(
-    token_nodes: &mut TokensIterator<'_>,
-    expected: &'static str,
-    callback: impl FnOnce(UnspannedToken, Span, SingleError) -> Result<T, ParseError>,
-) -> Result<T, ParseError> {
-    token_nodes.peek_any_token(expected, |node| match node {
-        TokenNode::Token(token) => callback(
-            token.unspanned,
-            token.span,
-            SingleError {
-                expected,
-                node: token,
-            },
-        ),
-
-        other => Err(ParseError::mismatch(
-            expected,
-            other.type_name().spanned(other.span()),
-        )),
-    })
-}
-
-fn parse_single_node_skipping_ws<T>(
-    token_nodes: &mut TokensIterator<'_>,
-    expected: &'static str,
-    callback: impl FnOnce(UnspannedToken, Span, SingleError) -> Result<T, ShellError>,
-) -> Result<T, ShellError> {
-    let peeked = token_nodes.peek_non_ws().not_eof(expected)?;
-
-    let expr = match peeked.node {
-        TokenNode::Token(token) => callback(
-            token.unspanned,
-            token.span,
-            SingleError {
-                expected,
-                node: token,
-            },
-        )?,
->>>>>>> 77d856fd
 
         match node {
             None => Ok(()),
@@ -820,44 +626,6 @@
 #[derive(Debug, Copy, Clone)]
 pub struct WhitespaceShape;
 
-<<<<<<< HEAD
-=======
-impl FallibleColorSyntax for WhitespaceShape {
-    type Info = ();
-    type Input = ();
-
-    fn name(&self) -> &'static str {
-        "WhitespaceShape"
-    }
-
-    fn color_syntax<'a, 'b>(
-        &self,
-        _input: &(),
-        token_nodes: &'b mut TokensIterator<'a>,
-        _context: &ExpandContext,
-    ) -> Result<(), ShellError> {
-        let peeked = token_nodes.peek_any().not_eof("whitespace");
-
-        let peeked = match peeked {
-            Err(_) => return Ok(()),
-            Ok(peeked) => peeked,
-        };
-
-        let node = peeked.commit();
-
-        match node {
-            TokenNode::Whitespace(span) => {
-                token_nodes.color_shape(FlatShape::Whitespace.spanned(*span))
-            }
-
-            _other => return Ok(()),
-        };
-
-        Ok(())
-    }
-}
-
->>>>>>> 77d856fd
 impl ExpandSyntax for WhitespaceShape {
     type Output = Result<Span, ParseError>;
 
