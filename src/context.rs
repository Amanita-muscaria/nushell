use crate::commands::{command::CommandArgs, Command, UnevaluatedCallInfo};
use crate::env::host::Host;
use crate::shell::shell_manager::ShellManager;
use crate::stream::{InputStream, OutputStream};
use indexmap::IndexMap;
use nu_errors::ShellError;
use nu_parser::{hir, hir::syntax_shape::ExpandContext, hir::syntax_shape::SignatureRegistry};
use nu_protocol::Signature;
use nu_source::{Tag, Text};
use parking_lot::Mutex;
use std::error::Error;
use std::sync::atomic::AtomicBool;
use std::sync::Arc;

#[derive(Debug, Clone)]
pub struct CommandRegistry {
    registry: Arc<Mutex<IndexMap<String, Arc<Command>>>>,
}

impl SignatureRegistry for CommandRegistry {
<<<<<<< HEAD
    fn has(&self, name: &str) -> bool {
        let registry = self.registry.lock();
        registry.contains_key(name)
    }
    fn get(&self, name: &str) -> Option<Signature> {
        let registry = self.registry.lock();
        registry.get(name).map(|command| command.signature())
=======
    fn has(&self, name: &str) -> Result<bool, ShellError> {
        if let Ok(registry) = self.registry.lock() {
            Ok(registry.contains_key(name))
        } else {
            Err(ShellError::untagged_runtime_error(format!(
                "Could not load from registry: {}",
                name
            )))
        }
    }
    fn get(&self, name: &str) -> Result<Option<Signature>, ShellError> {
        if let Ok(registry) = self.registry.lock() {
            Ok(registry.get(name).map(|command| command.signature()))
        } else {
            Err(ShellError::untagged_runtime_error(format!(
                "Could not get from registry: {}",
                name
            )))
        }
>>>>>>> 77d856fd
    }
    fn clone_box(&self) -> Box<dyn SignatureRegistry> {
        Box::new(self.clone())
    }
}

impl CommandRegistry {
    pub fn new() -> CommandRegistry {
        CommandRegistry {
            registry: Arc::new(Mutex::new(IndexMap::default())),
        }
    }
}

impl CommandRegistry {
    pub(crate) fn empty() -> CommandRegistry {
        CommandRegistry {
            registry: Arc::new(Mutex::new(IndexMap::default())),
        }
    }

<<<<<<< HEAD
    pub(crate) fn get_command(&self, name: &str) -> Option<Arc<Command>> {
        let registry = self.registry.lock();
=======
    pub(crate) fn get_command(&self, name: &str) -> Result<Option<Arc<Command>>, ShellError> {
        let registry = self.registry.lock().map_err(|_| {
            ShellError::untagged_runtime_error("Internal error: get_command could not get mutex")
        })?;
>>>>>>> 77d856fd

        Ok(registry.get(name).cloned())
    }

    pub(crate) fn expect_command(&self, name: &str) -> Result<Arc<Command>, ShellError> {
        self.get_command(name)?.ok_or_else(|| {
            ShellError::untagged_runtime_error(format!("Could not load command: {}", name))
        })
    }

<<<<<<< HEAD
    pub(crate) fn has(&self, name: &str) -> bool {
        let registry = self.registry.lock();
=======
    pub(crate) fn has(&self, name: &str) -> Result<bool, ShellError> {
        let registry = self.registry.lock().map_err(|_| {
            ShellError::untagged_runtime_error("Internal error: has could not get mutex")
        })?;
>>>>>>> 77d856fd

        Ok(registry.contains_key(name))
    }

<<<<<<< HEAD
    pub(crate) fn insert(&mut self, name: impl Into<String>, command: Arc<Command>) {
        let mut registry = self.registry.lock();
=======
    pub(crate) fn insert(
        &mut self,
        name: impl Into<String>,
        command: Arc<Command>,
    ) -> Result<(), ShellError> {
        let mut registry = self.registry.lock().map_err(|_| {
            ShellError::untagged_runtime_error("Internal error: insert could not get mutex")
        })?;

>>>>>>> 77d856fd
        registry.insert(name.into(), command);
        Ok(())
    }

    pub(crate) fn names(&self) -> Result<Vec<String>, ShellError> {
        let registry = self.registry.lock().map_err(|_| {
            ShellError::untagged_runtime_error("Internal error: names could not get mutex")
        })?;
        Ok(registry.keys().cloned().collect())
    }

<<<<<<< HEAD
    pub(crate) fn names(&self) -> Vec<String> {
        let registry = self.registry.lock();
        registry.keys().cloned().collect()
=======
    pub(crate) fn snapshot(&self) -> Result<IndexMap<String, Arc<Command>>, ShellError> {
        let registry = self.registry.lock().map_err(|_| {
            ShellError::untagged_runtime_error("Internal error: names could not get mutex")
        })?;
        Ok(registry.clone())
>>>>>>> 77d856fd
    }
}

#[derive(Clone)]
pub struct Context {
    pub registry: CommandRegistry,
    pub host: Arc<parking_lot::Mutex<Box<dyn Host>>>,
    pub current_errors: Arc<Mutex<Vec<ShellError>>>,
    pub ctrl_c: Arc<AtomicBool>,
    pub(crate) shell_manager: ShellManager,
}

impl Context {
    pub(crate) fn registry(&self) -> &CommandRegistry {
        &self.registry
    }

    pub(crate) fn expand_context<'context>(
        &'context self,
        source: &'context Text,
    ) -> Result<ExpandContext<'context>, ShellError> {
        Ok(ExpandContext::new(
            Box::new(self.registry.clone()),
            source,
            self.shell_manager.homedir()?,
        ))
    }

    pub(crate) fn basic() -> Result<Context, Box<dyn Error>> {
        let registry = CommandRegistry::new();
        Ok(Context {
            registry: registry.clone(),
            host: Arc::new(parking_lot::Mutex::new(Box::new(
                crate::env::host::BasicHost,
            ))),
            current_errors: Arc::new(Mutex::new(vec![])),
            ctrl_c: Arc::new(AtomicBool::new(false)),
            shell_manager: ShellManager::basic(registry)?,
        })
    }

    pub(crate) fn error(&mut self, error: ShellError) -> Result<(), ShellError> {
        self.with_errors(|errors| errors.push(error))
    }

    pub(crate) fn maybe_print_errors(&mut self, source: Text) -> bool {
        let errors = self.current_errors.clone();
        let mut errors = errors.lock();

        let host = self.host.clone();
        let host = host.lock();

        let result: bool;

<<<<<<< HEAD
        if errors.len() > 0 {
            let error = errors[0].clone();
            *errors = vec![];

            crate::cli::print_err(error, &*host, &source);
            result = true;
        } else {
            result = false;
        }
=======
        match (errors, host) {
            (Err(err), _) => {
                errln!(
                    "Unexpected error attempting to acquire the lock of the current errors: {:?}",
                    err
                );
                result = false;
            }
            (Ok(mut errors), host) => {
                if errors.len() > 0 {
                    let error = errors[0].clone();
                    *errors = vec![];

                    crate::cli::print_err(error, &*host, &source);
                    result = true;
                } else {
                    result = false;
                }
            }
        };
>>>>>>> 77d856fd

        result
    }

<<<<<<< HEAD
    pub(crate) fn with_host<T>(&mut self, block: impl FnOnce(&mut dyn Host) -> T) -> T {
        let mut host = self.host.lock();

        block(&mut *host)
    }

    pub(crate) fn with_errors<T>(&mut self, block: impl FnOnce(&mut Vec<ShellError>) -> T) -> T {
        let mut errors = self.current_errors.lock();

        block(&mut *errors)
=======
    pub(crate) fn with_host<T>(
        &mut self,
        block: impl FnOnce(&mut dyn Host) -> T,
    ) -> Result<T, ShellError> {
        let mut host = self.host.lock();
        Ok(block(&mut *host))
    }

    pub(crate) fn with_errors<T>(
        &mut self,
        block: impl FnOnce(&mut Vec<ShellError>) -> T,
    ) -> Result<T, ShellError> {
        if let Ok(mut errors) = self.current_errors.lock() {
            Ok(block(&mut *errors))
        } else {
            Err(ShellError::untagged_runtime_error(
                "Internal error: could not lock host in with_errors",
            ))
        }
>>>>>>> 77d856fd
    }

    pub fn add_commands(&mut self, commands: Vec<Arc<Command>>) -> Result<(), ShellError> {
        for command in commands {
            self.registry.insert(command.name().to_string(), command)?;
        }

        Ok(())
    }

    pub(crate) fn get_command(&self, name: &str) -> Result<Option<Arc<Command>>, ShellError> {
        self.registry.get_command(name)
    }

    pub(crate) fn expect_command(&self, name: &str) -> Result<Arc<Command>, ShellError> {
        self.registry.expect_command(name)
    }

    pub(crate) fn run_command(
        &mut self,
        command: Arc<Command>,
        name_tag: Tag,
        args: hir::Call,
        source: &Text,
        input: InputStream,
    ) -> OutputStream {
        let command_args = self.command_args(args, input, source, name_tag);
        command.run(command_args, self.registry())
    }

    fn call_info(&self, args: hir::Call, source: &Text, name_tag: Tag) -> UnevaluatedCallInfo {
        UnevaluatedCallInfo {
            args,
            source: source.clone(),
            name_tag,
        }
    }

    fn command_args(
        &self,
        args: hir::Call,
        input: InputStream,
        source: &Text,
        name_tag: Tag,
    ) -> CommandArgs {
        CommandArgs {
            host: self.host.clone(),
            ctrl_c: self.ctrl_c.clone(),
            shell_manager: self.shell_manager.clone(),
            call_info: self.call_info(args, source, name_tag),
            input,
        }
    }
}<|MERGE_RESOLUTION|>--- conflicted
+++ resolved
@@ -18,7 +18,6 @@
 }
 
 impl SignatureRegistry for CommandRegistry {
-<<<<<<< HEAD
     fn has(&self, name: &str) -> bool {
         let registry = self.registry.lock();
         registry.contains_key(name)
@@ -26,27 +25,6 @@
     fn get(&self, name: &str) -> Option<Signature> {
         let registry = self.registry.lock();
         registry.get(name).map(|command| command.signature())
-=======
-    fn has(&self, name: &str) -> Result<bool, ShellError> {
-        if let Ok(registry) = self.registry.lock() {
-            Ok(registry.contains_key(name))
-        } else {
-            Err(ShellError::untagged_runtime_error(format!(
-                "Could not load from registry: {}",
-                name
-            )))
-        }
-    }
-    fn get(&self, name: &str) -> Result<Option<Signature>, ShellError> {
-        if let Ok(registry) = self.registry.lock() {
-            Ok(registry.get(name).map(|command| command.signature()))
-        } else {
-            Err(ShellError::untagged_runtime_error(format!(
-                "Could not get from registry: {}",
-                name
-            )))
-        }
->>>>>>> 77d856fd
     }
     fn clone_box(&self) -> Box<dyn SignatureRegistry> {
         Box::new(self.clone())
@@ -68,74 +46,32 @@
         }
     }
 
-<<<<<<< HEAD
     pub(crate) fn get_command(&self, name: &str) -> Option<Arc<Command>> {
         let registry = self.registry.lock();
-=======
-    pub(crate) fn get_command(&self, name: &str) -> Result<Option<Arc<Command>>, ShellError> {
-        let registry = self.registry.lock().map_err(|_| {
-            ShellError::untagged_runtime_error("Internal error: get_command could not get mutex")
-        })?;
->>>>>>> 77d856fd
-
-        Ok(registry.get(name).cloned())
+
+        registry.get(name).cloned()
     }
 
     pub(crate) fn expect_command(&self, name: &str) -> Result<Arc<Command>, ShellError> {
-        self.get_command(name)?.ok_or_else(|| {
+        self.get_command(name).ok_or_else(|| {
             ShellError::untagged_runtime_error(format!("Could not load command: {}", name))
         })
     }
 
-<<<<<<< HEAD
     pub(crate) fn has(&self, name: &str) -> bool {
         let registry = self.registry.lock();
-=======
-    pub(crate) fn has(&self, name: &str) -> Result<bool, ShellError> {
-        let registry = self.registry.lock().map_err(|_| {
-            ShellError::untagged_runtime_error("Internal error: has could not get mutex")
-        })?;
->>>>>>> 77d856fd
-
-        Ok(registry.contains_key(name))
-    }
-
-<<<<<<< HEAD
+
+        registry.contains_key(name)
+    }
+
     pub(crate) fn insert(&mut self, name: impl Into<String>, command: Arc<Command>) {
         let mut registry = self.registry.lock();
-=======
-    pub(crate) fn insert(
-        &mut self,
-        name: impl Into<String>,
-        command: Arc<Command>,
-    ) -> Result<(), ShellError> {
-        let mut registry = self.registry.lock().map_err(|_| {
-            ShellError::untagged_runtime_error("Internal error: insert could not get mutex")
-        })?;
-
->>>>>>> 77d856fd
         registry.insert(name.into(), command);
-        Ok(())
-    }
-
-    pub(crate) fn names(&self) -> Result<Vec<String>, ShellError> {
-        let registry = self.registry.lock().map_err(|_| {
-            ShellError::untagged_runtime_error("Internal error: names could not get mutex")
-        })?;
-        Ok(registry.keys().cloned().collect())
-    }
-
-<<<<<<< HEAD
+    }
+
     pub(crate) fn names(&self) -> Vec<String> {
         let registry = self.registry.lock();
         registry.keys().cloned().collect()
-=======
-    pub(crate) fn snapshot(&self) -> Result<IndexMap<String, Arc<Command>>, ShellError> {
-        let registry = self.registry.lock().map_err(|_| {
-            ShellError::untagged_runtime_error("Internal error: names could not get mutex")
-        })?;
-        Ok(registry.clone())
->>>>>>> 77d856fd
     }
 }
 
@@ -156,12 +92,12 @@
     pub(crate) fn expand_context<'context>(
         &'context self,
         source: &'context Text,
-    ) -> Result<ExpandContext<'context>, ShellError> {
-        Ok(ExpandContext::new(
+    ) -> ExpandContext {
+        ExpandContext::new(
             Box::new(self.registry.clone()),
             source,
-            self.shell_manager.homedir()?,
-        ))
+            self.shell_manager.homedir(),
+        )
     }
 
     pub(crate) fn basic() -> Result<Context, Box<dyn Error>> {
@@ -177,7 +113,7 @@
         })
     }
 
-    pub(crate) fn error(&mut self, error: ShellError) -> Result<(), ShellError> {
+    pub(crate) fn error(&mut self, error: ShellError) {
         self.with_errors(|errors| errors.push(error))
     }
 
@@ -190,7 +126,6 @@
 
         let result: bool;
 
-<<<<<<< HEAD
         if errors.len() > 0 {
             let error = errors[0].clone();
             *errors = vec![];
@@ -200,33 +135,10 @@
         } else {
             result = false;
         }
-=======
-        match (errors, host) {
-            (Err(err), _) => {
-                errln!(
-                    "Unexpected error attempting to acquire the lock of the current errors: {:?}",
-                    err
-                );
-                result = false;
-            }
-            (Ok(mut errors), host) => {
-                if errors.len() > 0 {
-                    let error = errors[0].clone();
-                    *errors = vec![];
-
-                    crate::cli::print_err(error, &*host, &source);
-                    result = true;
-                } else {
-                    result = false;
-                }
-            }
-        };
->>>>>>> 77d856fd
 
         result
     }
 
-<<<<<<< HEAD
     pub(crate) fn with_host<T>(&mut self, block: impl FnOnce(&mut dyn Host) -> T) -> T {
         let mut host = self.host.lock();
 
@@ -237,38 +149,15 @@
         let mut errors = self.current_errors.lock();
 
         block(&mut *errors)
-=======
-    pub(crate) fn with_host<T>(
-        &mut self,
-        block: impl FnOnce(&mut dyn Host) -> T,
-    ) -> Result<T, ShellError> {
-        let mut host = self.host.lock();
-        Ok(block(&mut *host))
-    }
-
-    pub(crate) fn with_errors<T>(
-        &mut self,
-        block: impl FnOnce(&mut Vec<ShellError>) -> T,
-    ) -> Result<T, ShellError> {
-        if let Ok(mut errors) = self.current_errors.lock() {
-            Ok(block(&mut *errors))
-        } else {
-            Err(ShellError::untagged_runtime_error(
-                "Internal error: could not lock host in with_errors",
-            ))
-        }
->>>>>>> 77d856fd
-    }
-
-    pub fn add_commands(&mut self, commands: Vec<Arc<Command>>) -> Result<(), ShellError> {
+    }
+
+    pub fn add_commands(&mut self, commands: Vec<Arc<Command>>) {
         for command in commands {
-            self.registry.insert(command.name().to_string(), command)?;
-        }
-
-        Ok(())
-    }
-
-    pub(crate) fn get_command(&self, name: &str) -> Result<Option<Arc<Command>>, ShellError> {
+            self.registry.insert(command.name().to_string(), command);
+        }
+    }
+
+    pub(crate) fn get_command(&self, name: &str) -> Option<Arc<Command>> {
         self.registry.get_command(name)
     }
 
