use crate::context::Context;
use ansi_term::{Color, Style};
use log::log_enabled;
use nu_parser::{FlatShape, PipelineShape, ShapeResult, Token, TokensIterator};
use nu_protocol::{errln, outln};
use nu_source::{nom_input, HasSpan, Tag, Tagged, Text};
use rustyline::completion::Completer;
use rustyline::error::ReadlineError;
use rustyline::highlight::Highlighter;
use rustyline::hint::Hinter;
use std::borrow::Cow::{self, Owned};

pub(crate) struct Helper {
    context: Context,
    pub colored_prompt: String,
}

impl Helper {
    pub(crate) fn new(context: Context) -> Helper {
        Helper {
            context,
            colored_prompt: String::new(),
        }
    }
}

impl Completer for Helper {
    type Candidate = rustyline::completion::Pair;
    fn complete(
        &self,
        line: &str,
        pos: usize,
        ctx: &rustyline::Context<'_>,
    ) -> Result<(usize, Vec<rustyline::completion::Pair>), ReadlineError> {
        self.context.shell_manager.complete(line, pos, ctx)
    }
}

impl Hinter for Helper {
    fn hint(&self, line: &str, pos: usize, ctx: &rustyline::Context<'_>) -> Option<String> {
<<<<<<< HEAD
        let text = Text::from(line);
        self.context
            .shell_manager
            .hint(line, pos, ctx, self.context.expand_context(&text))
=======
        match self.context.shell_manager.hint(line, pos, ctx) {
            Ok(output) => output,
            Err(e) => Some(format!("{}", e)),
        }
>>>>>>> 77d856fd
    }
}

impl Highlighter for Helper {
    fn highlight_prompt<'b, 's: 'b, 'p: 'b>(
        &'s self,
        prompt: &'p str,
        default: bool,
    ) -> Cow<'b, str> {
        use std::borrow::Cow::Borrowed;

        if default {
            Borrowed(&self.colored_prompt)
        } else {
            Borrowed(prompt)
        }
    }

    fn highlight_hint<'h>(&self, hint: &'h str) -> Cow<'h, str> {
        Owned("\x1b[1m".to_owned() + hint + "\x1b[m")
    }

    fn highlight<'l>(&self, line: &'l str, _pos: usize) -> Cow<'l, str> {
        let tokens = nu_parser::pipeline(nom_input(line));

        match tokens {
            Err(_) => Cow::Borrowed(line),
            Ok((_rest, v)) => {
                let mut out = String::new();
                let pipeline = match v.as_pipeline() {
                    Err(_) => return Cow::Borrowed(line),
                    Ok(v) => v,
                };

<<<<<<< HEAD
                let text = Text::from(line);
                let expand_context = self.context.expand_context(&text);

                let tokens = vec![Token::Pipeline(pipeline.clone()).into_spanned(v.span())];
                let mut tokens = TokensIterator::new(&tokens[..], expand_context, v.span());

                let shapes = {
                    // We just constructed a token list that only contains a pipeline, so it can't fail
                    let result = tokens.expand_infallible(PipelineShape);

                    if let Some(failure) = result.failed {
                        errln!(
                            "BUG: PipelineShape didn't find a pipeline :: {:#?}",
                            failure
                        );
                    }

                    tokens.finish_tracer();

                    tokens.state().shapes()
                };

                if log_enabled!(target: "nu::expand_syntax", log::Level::Debug) {
                    outln!("");
                    ptree::print_tree(&tokens.expand_tracer().clone().print(Text::from(line)))
                        .unwrap();
                    outln!("");
                }

                for shape in shapes {
                    let styled = paint_flat_shape(&shape, line);
                    out.push_str(&styled);
=======
                let tokens = vec![TokenNode::Pipeline(pipeline)];
                let mut tokens = TokensIterator::all(&tokens[..], Text::from(line), v.span());

                let text = Text::from(line);
                match self.context.expand_context(&text) {
                    Ok(expand_context) => {
                        let shapes = {
                            // We just constructed a token list that only contains a pipeline, so it can't fail
                            if let Err(err) =
                                color_fallible_syntax(&PipelineShape, &mut tokens, &expand_context)
                            {
                                let error_msg = format!("{}", err);
                                return Cow::Owned(error_msg);
                            }
                            tokens.with_color_tracer(|_, tracer| tracer.finish());

                            tokens.state().shapes()
                        };

                        trace!(target: "nu::color_syntax", "{:#?}", tokens.color_tracer());

                        if log_enabled!(target: "nu::color_syntax", log::Level::Debug) {
                            outln!("");
                            let _ = ptree::print_tree(
                                &tokens.color_tracer().clone().print(Text::from(line)),
                            );
                            outln!("");
                        }

                        for shape in shapes {
                            let styled = paint_flat_shape(&shape, line);
                            out.push_str(&styled);
                        }

                        Cow::Owned(out)
                    }
                    Err(err) => {
                        let error_msg = format!("{}", err);
                        Cow::Owned(error_msg)
                    }
>>>>>>> 77d856fd
                }
            }
        }
    }

    fn highlight_char(&self, _line: &str, _pos: usize) -> bool {
        true
    }
}

#[allow(unused)]
fn vec_tag<T>(input: Vec<Tagged<T>>) -> Option<Tag> {
    let mut iter = input.iter();
    let first = iter.next()?.tag.clone();
    let last = iter.last();

    Some(match last {
        None => first,
        Some(last) => first.until(&last.tag),
    })
}

fn paint_flat_shape(flat_shape: &ShapeResult, line: &str) -> String {
    let style = match &flat_shape {
        ShapeResult::Success(shape) => match shape.item {
            FlatShape::OpenDelimiter(_) | FlatShape::CloseDelimiter(_) => Color::White.normal(),
            FlatShape::ItVariable | FlatShape::Keyword => Color::Purple.bold(),
            FlatShape::Variable | FlatShape::Identifier => Color::Purple.normal(),
            FlatShape::Type => Color::Black.bold(),
            FlatShape::CompareOperator => Color::Yellow.normal(),
            FlatShape::DotDot => Color::Yellow.bold(),
            FlatShape::Dot => Color::White.normal(),
            FlatShape::InternalCommand => Color::Cyan.bold(),
            FlatShape::ExternalCommand => Color::Cyan.normal(),
            FlatShape::ExternalWord => Color::Black.bold(),
            FlatShape::BareMember | FlatShape::StringMember => Color::Yellow.bold(),
            FlatShape::String => Color::Green.normal(),
            FlatShape::Path => Color::Cyan.normal(),
            FlatShape::GlobPattern => Color::Purple.normal(),
            FlatShape::Word => Color::Green.normal(),
            FlatShape::Pipe => Color::Purple.bold(),
            FlatShape::Flag => Color::Black.bold(),
            FlatShape::ShorthandFlag => Color::Black.bold(),
            FlatShape::Int => Color::Purple.bold(),
            FlatShape::Decimal => Color::Purple.bold(),
            FlatShape::Whitespace | FlatShape::Separator => Color::White.normal(),
            FlatShape::Comment => Color::Black.bold(),
            FlatShape::Size { number, unit } => {
                let number = number.slice(line);
                let unit = unit.slice(line);
                return format!(
                    "{}{}",
                    Color::Purple.bold().paint(number),
                    Color::Cyan.bold().paint(unit)
                );
            }
        },
        ShapeResult::Fallback { .. } => Style::new().fg(Color::White).on(Color::Red),
    };

    let body = flat_shape.span().slice(line);
    style.paint(body).to_string()
}

impl rustyline::Helper for Helper {}<|MERGE_RESOLUTION|>--- conflicted
+++ resolved
@@ -38,17 +38,10 @@
 
 impl Hinter for Helper {
     fn hint(&self, line: &str, pos: usize, ctx: &rustyline::Context<'_>) -> Option<String> {
-<<<<<<< HEAD
         let text = Text::from(line);
         self.context
             .shell_manager
             .hint(line, pos, ctx, self.context.expand_context(&text))
-=======
-        match self.context.shell_manager.hint(line, pos, ctx) {
-            Ok(output) => output,
-            Err(e) => Some(format!("{}", e)),
-        }
->>>>>>> 77d856fd
     }
 }
 
@@ -83,7 +76,6 @@
                     Ok(v) => v,
                 };
 
-<<<<<<< HEAD
                 let text = Text::from(line);
                 let expand_context = self.context.expand_context(&text);
 
@@ -108,57 +100,17 @@
 
                 if log_enabled!(target: "nu::expand_syntax", log::Level::Debug) {
                     outln!("");
-                    ptree::print_tree(&tokens.expand_tracer().clone().print(Text::from(line)))
-                        .unwrap();
+                    let _ =
+                        ptree::print_tree(&tokens.expand_tracer().clone().print(Text::from(line)));
                     outln!("");
                 }
 
                 for shape in shapes {
                     let styled = paint_flat_shape(&shape, line);
                     out.push_str(&styled);
-=======
-                let tokens = vec![TokenNode::Pipeline(pipeline)];
-                let mut tokens = TokensIterator::all(&tokens[..], Text::from(line), v.span());
+                }
 
-                let text = Text::from(line);
-                match self.context.expand_context(&text) {
-                    Ok(expand_context) => {
-                        let shapes = {
-                            // We just constructed a token list that only contains a pipeline, so it can't fail
-                            if let Err(err) =
-                                color_fallible_syntax(&PipelineShape, &mut tokens, &expand_context)
-                            {
-                                let error_msg = format!("{}", err);
-                                return Cow::Owned(error_msg);
-                            }
-                            tokens.with_color_tracer(|_, tracer| tracer.finish());
-
-                            tokens.state().shapes()
-                        };
-
-                        trace!(target: "nu::color_syntax", "{:#?}", tokens.color_tracer());
-
-                        if log_enabled!(target: "nu::color_syntax", log::Level::Debug) {
-                            outln!("");
-                            let _ = ptree::print_tree(
-                                &tokens.color_tracer().clone().print(Text::from(line)),
-                            );
-                            outln!("");
-                        }
-
-                        for shape in shapes {
-                            let styled = paint_flat_shape(&shape, line);
-                            out.push_str(&styled);
-                        }
-
-                        Cow::Owned(out)
-                    }
-                    Err(err) => {
-                        let error_msg = format!("{}", err);
-                        Cow::Owned(error_msg)
-                    }
->>>>>>> 77d856fd
-                }
+                Cow::Owned(out)
             }
         }
     }
