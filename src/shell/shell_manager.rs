use crate::commands::command::{EvaluatedWholeStreamCommandArgs, RunnablePerItemContext};
use crate::commands::cp::CopyArgs;
use crate::commands::mkdir::MkdirArgs;
use crate::commands::mv::MoveArgs;
use crate::commands::rm::RemoveArgs;
use crate::prelude::*;
use crate::shell::filesystem_shell::FilesystemShell;
use crate::shell::shell::Shell;
use crate::stream::OutputStream;
use nu_errors::ShellError;
use nu_parser::ExpandContext;
use nu_source::Tagged;
use parking_lot::Mutex;
use std::error::Error;
use std::path::PathBuf;
use std::sync::atomic::{AtomicUsize, Ordering};
use std::sync::Arc;

#[derive(Clone, Debug)]
pub struct ShellManager {
    pub(crate) current_shell: Arc<AtomicUsize>,
    pub(crate) shells: Arc<Mutex<Vec<Box<dyn Shell + Send>>>>,
}

impl ShellManager {
    pub fn basic(commands: CommandRegistry) -> Result<ShellManager, Box<dyn Error>> {
        Ok(ShellManager {
            current_shell: Arc::new(AtomicUsize::new(0)),
            shells: Arc::new(Mutex::new(vec![Box::new(FilesystemShell::basic(
                commands,
            )?)])),
        })
    }

<<<<<<< HEAD
    pub fn insert_at_current(&mut self, shell: Box<dyn Shell + Send>) {
        self.shells.lock().push(shell);
        self.current_shell
            .store(self.shells.lock().len() - 1, Ordering::SeqCst);
        self.set_path(self.path());
=======
    pub fn insert_at_current(&mut self, shell: Box<dyn Shell + Send>) -> Result<(), ShellError> {
        if let Ok(mut shells) = self.shells.lock() {
            shells.push(shell);
        } else {
            return Err(ShellError::untagged_runtime_error(
                "Internal error: could not lock shells ring buffer",
            ));
        }

        let shells_len = if let Ok(shells) = self.shells.lock() {
            shells.len()
        } else {
            return Err(ShellError::untagged_runtime_error(
                "Internal error: could not lock shells ring buffer",
            ));
        };

        self.current_shell.store(shells_len - 1, Ordering::SeqCst);
        self.set_path(self.path()?)
>>>>>>> 77d856fd
    }

    pub fn current_shell(&self) -> usize {
        self.current_shell.load(Ordering::SeqCst)
    }

    pub fn remove_at_current(&mut self) -> Result<(), ShellError> {
        {
<<<<<<< HEAD
            let mut shells = self.shells.lock();
            if shells.len() > 0 {
                if self.current_shell() == shells.len() - 1 {
                    shells.pop();
                    let new_len = shells.len();
                    if new_len > 0 {
                        self.current_shell.store(new_len - 1, Ordering::SeqCst);
=======
            if let Ok(mut shells) = self.shells.lock() {
                if shells.len() > 0 {
                    if self.current_shell() == shells.len() - 1 {
                        shells.pop();
                        let new_len = shells.len();
                        if new_len > 0 {
                            self.current_shell.store(new_len - 1, Ordering::SeqCst);
                        } else {
                            return Ok(());
                        }
>>>>>>> 77d856fd
                    } else {
                        shells.remove(self.current_shell());
                    }
                }
            } else {
                return Err(ShellError::untagged_runtime_error(
                    "Internal error: could not lock shells ring buffer",
                ));
            }
        }
        self.set_path(self.path()?)
    }

<<<<<<< HEAD
    pub fn is_empty(&self) -> bool {
        self.shells.lock().is_empty()
    }

    pub fn path(&self) -> String {
        self.shells.lock()[self.current_shell()].path()
    }

    pub fn pwd(&self, args: EvaluatedWholeStreamCommandArgs) -> Result<OutputStream, ShellError> {
        let env = self.shells.lock();

        env[self.current_shell()].pwd(args)
    }

    pub fn set_path(&mut self, path: String) {
        self.shells.lock()[self.current_shell()].set_path(path)
=======
    pub fn is_empty(&self) -> Result<bool, ShellError> {
        if let Ok(shells) = self.shells.lock() {
            Ok(shells.is_empty())
        } else {
            Err(ShellError::untagged_runtime_error(
                "Internal error: could not lock shells ring buffer (is_empty)",
            ))
        }
    }

    pub fn path(&self) -> Result<String, ShellError> {
        if let Ok(shells) = self.shells.lock() {
            Ok(shells[self.current_shell()].path())
        } else {
            Err(ShellError::untagged_runtime_error(
                "Internal error: could not lock shells ring buffer (path)",
            ))
        }
    }

    pub fn pwd(&self, args: EvaluatedWholeStreamCommandArgs) -> Result<OutputStream, ShellError> {
        if let Ok(shells) = self.shells.lock() {
            shells[self.current_shell()].pwd(args)
        } else {
            Err(ShellError::untagged_runtime_error(
                "Internal error: could not lock shells ring buffer (pwd)",
            ))
        }
    }

    pub fn set_path(&mut self, path: String) -> Result<(), ShellError> {
        if let Ok(mut shells) = self.shells.lock() {
            shells[self.current_shell()].set_path(path);
            Ok(())
        } else {
            Err(ShellError::untagged_runtime_error(
                "Internal error: could not lock shells ring buffer (set_path)",
            ))
        }
>>>>>>> 77d856fd
    }

    pub fn complete(
        &self,
        line: &str,
        pos: usize,
        ctx: &rustyline::Context<'_>,
    ) -> Result<(usize, Vec<rustyline::completion::Pair>), rustyline::error::ReadlineError> {
<<<<<<< HEAD
        self.shells.lock()[self.current_shell()].complete(line, pos, ctx)
=======
        if let Ok(shells) = self.shells.lock() {
            shells[self.current_shell()].complete(line, pos, ctx)
        } else {
            Err(rustyline::error::ReadlineError::Io(std::io::Error::new(
                std::io::ErrorKind::Other,
                "Internal error: could not lock shells ring buffer (complete)",
            )))
        }
>>>>>>> 77d856fd
    }

    pub fn hint(
        &self,
        line: &str,
        pos: usize,
        ctx: &rustyline::Context<'_>,
<<<<<<< HEAD
        context: ExpandContext,
    ) -> Option<String> {
        self.shells.lock()[self.current_shell()].hint(line, pos, ctx, context)
=======
    ) -> Result<Option<String>, ShellError> {
        if let Ok(shells) = self.shells.lock() {
            Ok(shells[self.current_shell()].hint(line, pos, ctx))
        } else {
            Err(ShellError::untagged_runtime_error(
                "Internal error: could not lock shells ring buffer (hint)",
            ))
        }
>>>>>>> 77d856fd
    }

    pub fn next(&mut self) -> Result<(), ShellError> {
        {
<<<<<<< HEAD
            let shell_len = self.shells.lock().len();
            if self.current_shell() == (shell_len - 1) {
                self.current_shell.store(0, Ordering::SeqCst);
=======
            if let Ok(shells) = self.shells.lock() {
                let shell_len = shells.len();
                if self.current_shell() == (shell_len - 1) {
                    self.current_shell.store(0, Ordering::SeqCst);
                } else {
                    self.current_shell
                        .store(self.current_shell() + 1, Ordering::SeqCst);
                }
>>>>>>> 77d856fd
            } else {
                return Err(ShellError::untagged_runtime_error(
                    "Internal error: could not lock shells ring buffer (next)",
                ));
            }
        }
        self.set_path(self.path()?)
    }

    pub fn prev(&mut self) -> Result<(), ShellError> {
        {
<<<<<<< HEAD
            let shell_len = self.shells.lock().len();
            if self.current_shell() == 0 {
                self.current_shell.store(shell_len - 1, Ordering::SeqCst);
=======
            if let Ok(shells) = self.shells.lock() {
                let shell_len = shells.len();
                if self.current_shell() == 0 {
                    self.current_shell.store(shell_len - 1, Ordering::SeqCst);
                } else {
                    self.current_shell
                        .store(self.current_shell() - 1, Ordering::SeqCst);
                }
>>>>>>> 77d856fd
            } else {
                return Err(ShellError::untagged_runtime_error(
                    "Internal error: could not lock shells ring buffer (prev)",
                ));
            }
        }
        self.set_path(self.path()?)
    }

<<<<<<< HEAD
    pub fn homedir(&self) -> Option<PathBuf> {
        let env = self.shells.lock();

        env[self.current_shell()].homedir()
=======
    pub fn homedir(&self) -> Result<Option<PathBuf>, ShellError> {
        if let Ok(shells) = self.shells.lock() {
            Ok(shells[self.current_shell()].homedir())
        } else {
            Err(ShellError::untagged_runtime_error(
                "Internal error: could not lock shells ring buffer (homedir)",
            ))
        }
>>>>>>> 77d856fd
    }

    pub fn ls(
        &self,
        path: Option<Tagged<PathBuf>>,
        context: &RunnableContext,
        full: bool,
    ) -> Result<OutputStream, ShellError> {
<<<<<<< HEAD
        let env = self.shells.lock();

        env[self.current_shell()].ls(path, context, full)
    }

    pub fn cd(&self, args: EvaluatedWholeStreamCommandArgs) -> Result<OutputStream, ShellError> {
        let env = self.shells.lock();

        env[self.current_shell()].cd(args)
=======
        if let Ok(shells) = self.shells.lock() {
            shells[self.current_shell()].ls(path, context, full)
        } else {
            Err(ShellError::untagged_runtime_error(
                "Internal error: could not lock shells ring buffer (ls)",
            ))
        }
    }

    pub fn cd(&self, args: EvaluatedWholeStreamCommandArgs) -> Result<OutputStream, ShellError> {
        if let Ok(shells) = self.shells.lock() {
            shells[self.current_shell()].cd(args)
        } else {
            Err(ShellError::untagged_runtime_error(
                "Internal error: could not lock shells ring buffer (cd)",
            ))
        }
>>>>>>> 77d856fd
    }

    pub fn cp(
        &self,
        args: CopyArgs,
        context: &RunnablePerItemContext,
    ) -> Result<OutputStream, ShellError> {
        let shells = self.shells.lock();

<<<<<<< HEAD
        let path = env[self.current_shell()].path();
        env[self.current_shell()].cp(args, context.name.clone(), &path)
=======
        match shells {
            Ok(x) => {
                let path = x[self.current_shell()].path();
                x[self.current_shell()].cp(args, context.name.clone(), &path)
            }
            Err(e) => Err(ShellError::labeled_error(
                format!("Internal error: could not lock {}", e),
                "Internal error: could not lock",
                &context.name,
            )),
        }
>>>>>>> 77d856fd
    }

    pub fn rm(
        &self,
        args: RemoveArgs,
        context: &RunnablePerItemContext,
    ) -> Result<OutputStream, ShellError> {
        let shells = self.shells.lock();

<<<<<<< HEAD
        let path = env[self.current_shell()].path();
        env[self.current_shell()].rm(args, context.name.clone(), &path)
=======
        match shells {
            Ok(x) => {
                let path = x[self.current_shell()].path();
                x[self.current_shell()].rm(args, context.name.clone(), &path)
            }
            Err(e) => Err(ShellError::labeled_error(
                format!("Internal error: could not lock {}", e),
                "Internal error: could not lock",
                &context.name,
            )),
        }
>>>>>>> 77d856fd
    }

    pub fn mkdir(
        &self,
        args: MkdirArgs,
        context: &RunnablePerItemContext,
    ) -> Result<OutputStream, ShellError> {
        let shells = self.shells.lock();

<<<<<<< HEAD
        let path = env[self.current_shell()].path();
        env[self.current_shell()].mkdir(args, context.name.clone(), &path)
=======
        match shells {
            Ok(x) => {
                let path = x[self.current_shell()].path();
                x[self.current_shell()].mkdir(args, context.name.clone(), &path)
            }
            Err(e) => Err(ShellError::labeled_error(
                format!("Internal error: could not lock {}", e),
                "Internal error: could not lock",
                &context.name,
            )),
        }
>>>>>>> 77d856fd
    }

    pub fn mv(
        &self,
        args: MoveArgs,
        context: &RunnablePerItemContext,
    ) -> Result<OutputStream, ShellError> {
        let shells = self.shells.lock();

<<<<<<< HEAD
        let path = env[self.current_shell()].path();
        env[self.current_shell()].mv(args, context.name.clone(), &path)
=======
        match shells {
            Ok(x) => {
                let path = x[self.current_shell()].path();
                x[self.current_shell()].mv(args, context.name.clone(), &path)
            }
            Err(e) => Err(ShellError::labeled_error(
                format!("Internal error: could not lock {}", e),
                "Internal error: could not lock",
                &context.name,
            )),
        }
>>>>>>> 77d856fd
    }
}<|MERGE_RESOLUTION|>--- conflicted
+++ resolved
@@ -32,42 +32,19 @@
         })
     }
 
-<<<<<<< HEAD
     pub fn insert_at_current(&mut self, shell: Box<dyn Shell + Send>) {
         self.shells.lock().push(shell);
         self.current_shell
             .store(self.shells.lock().len() - 1, Ordering::SeqCst);
         self.set_path(self.path());
-=======
-    pub fn insert_at_current(&mut self, shell: Box<dyn Shell + Send>) -> Result<(), ShellError> {
-        if let Ok(mut shells) = self.shells.lock() {
-            shells.push(shell);
-        } else {
-            return Err(ShellError::untagged_runtime_error(
-                "Internal error: could not lock shells ring buffer",
-            ));
-        }
-
-        let shells_len = if let Ok(shells) = self.shells.lock() {
-            shells.len()
-        } else {
-            return Err(ShellError::untagged_runtime_error(
-                "Internal error: could not lock shells ring buffer",
-            ));
-        };
-
-        self.current_shell.store(shells_len - 1, Ordering::SeqCst);
-        self.set_path(self.path()?)
->>>>>>> 77d856fd
     }
 
     pub fn current_shell(&self) -> usize {
         self.current_shell.load(Ordering::SeqCst)
     }
 
-    pub fn remove_at_current(&mut self) -> Result<(), ShellError> {
+    pub fn remove_at_current(&mut self) {
         {
-<<<<<<< HEAD
             let mut shells = self.shells.lock();
             if shells.len() > 0 {
                 if self.current_shell() == shells.len() - 1 {
@@ -75,32 +52,17 @@
                     let new_len = shells.len();
                     if new_len > 0 {
                         self.current_shell.store(new_len - 1, Ordering::SeqCst);
-=======
-            if let Ok(mut shells) = self.shells.lock() {
-                if shells.len() > 0 {
-                    if self.current_shell() == shells.len() - 1 {
-                        shells.pop();
-                        let new_len = shells.len();
-                        if new_len > 0 {
-                            self.current_shell.store(new_len - 1, Ordering::SeqCst);
-                        } else {
-                            return Ok(());
-                        }
->>>>>>> 77d856fd
                     } else {
-                        shells.remove(self.current_shell());
+                        return;
                     }
+                } else {
+                    shells.remove(self.current_shell());
                 }
-            } else {
-                return Err(ShellError::untagged_runtime_error(
-                    "Internal error: could not lock shells ring buffer",
-                ));
             }
         }
-        self.set_path(self.path()?)
+        self.set_path(self.path())
     }
 
-<<<<<<< HEAD
     pub fn is_empty(&self) -> bool {
         self.shells.lock().is_empty()
     }
@@ -117,47 +79,6 @@
 
     pub fn set_path(&mut self, path: String) {
         self.shells.lock()[self.current_shell()].set_path(path)
-=======
-    pub fn is_empty(&self) -> Result<bool, ShellError> {
-        if let Ok(shells) = self.shells.lock() {
-            Ok(shells.is_empty())
-        } else {
-            Err(ShellError::untagged_runtime_error(
-                "Internal error: could not lock shells ring buffer (is_empty)",
-            ))
-        }
-    }
-
-    pub fn path(&self) -> Result<String, ShellError> {
-        if let Ok(shells) = self.shells.lock() {
-            Ok(shells[self.current_shell()].path())
-        } else {
-            Err(ShellError::untagged_runtime_error(
-                "Internal error: could not lock shells ring buffer (path)",
-            ))
-        }
-    }
-
-    pub fn pwd(&self, args: EvaluatedWholeStreamCommandArgs) -> Result<OutputStream, ShellError> {
-        if let Ok(shells) = self.shells.lock() {
-            shells[self.current_shell()].pwd(args)
-        } else {
-            Err(ShellError::untagged_runtime_error(
-                "Internal error: could not lock shells ring buffer (pwd)",
-            ))
-        }
-    }
-
-    pub fn set_path(&mut self, path: String) -> Result<(), ShellError> {
-        if let Ok(mut shells) = self.shells.lock() {
-            shells[self.current_shell()].set_path(path);
-            Ok(())
-        } else {
-            Err(ShellError::untagged_runtime_error(
-                "Internal error: could not lock shells ring buffer (set_path)",
-            ))
-        }
->>>>>>> 77d856fd
     }
 
     pub fn complete(
@@ -166,18 +87,7 @@
         pos: usize,
         ctx: &rustyline::Context<'_>,
     ) -> Result<(usize, Vec<rustyline::completion::Pair>), rustyline::error::ReadlineError> {
-<<<<<<< HEAD
         self.shells.lock()[self.current_shell()].complete(line, pos, ctx)
-=======
-        if let Ok(shells) = self.shells.lock() {
-            shells[self.current_shell()].complete(line, pos, ctx)
-        } else {
-            Err(rustyline::error::ReadlineError::Io(std::io::Error::new(
-                std::io::ErrorKind::Other,
-                "Internal error: could not lock shells ring buffer (complete)",
-            )))
-        }
->>>>>>> 77d856fd
     }
 
     pub fn hint(
@@ -185,87 +95,41 @@
         line: &str,
         pos: usize,
         ctx: &rustyline::Context<'_>,
-<<<<<<< HEAD
         context: ExpandContext,
     ) -> Option<String> {
         self.shells.lock()[self.current_shell()].hint(line, pos, ctx, context)
-=======
-    ) -> Result<Option<String>, ShellError> {
-        if let Ok(shells) = self.shells.lock() {
-            Ok(shells[self.current_shell()].hint(line, pos, ctx))
-        } else {
-            Err(ShellError::untagged_runtime_error(
-                "Internal error: could not lock shells ring buffer (hint)",
-            ))
-        }
->>>>>>> 77d856fd
     }
 
-    pub fn next(&mut self) -> Result<(), ShellError> {
+    pub fn next(&mut self) {
         {
-<<<<<<< HEAD
             let shell_len = self.shells.lock().len();
             if self.current_shell() == (shell_len - 1) {
                 self.current_shell.store(0, Ordering::SeqCst);
-=======
-            if let Ok(shells) = self.shells.lock() {
-                let shell_len = shells.len();
-                if self.current_shell() == (shell_len - 1) {
-                    self.current_shell.store(0, Ordering::SeqCst);
-                } else {
-                    self.current_shell
-                        .store(self.current_shell() + 1, Ordering::SeqCst);
-                }
->>>>>>> 77d856fd
             } else {
-                return Err(ShellError::untagged_runtime_error(
-                    "Internal error: could not lock shells ring buffer (next)",
-                ));
+                self.current_shell
+                    .store(self.current_shell() + 1, Ordering::SeqCst);
             }
         }
-        self.set_path(self.path()?)
+        self.set_path(self.path())
     }
 
-    pub fn prev(&mut self) -> Result<(), ShellError> {
+    pub fn prev(&mut self) {
         {
-<<<<<<< HEAD
             let shell_len = self.shells.lock().len();
             if self.current_shell() == 0 {
                 self.current_shell.store(shell_len - 1, Ordering::SeqCst);
-=======
-            if let Ok(shells) = self.shells.lock() {
-                let shell_len = shells.len();
-                if self.current_shell() == 0 {
-                    self.current_shell.store(shell_len - 1, Ordering::SeqCst);
-                } else {
-                    self.current_shell
-                        .store(self.current_shell() - 1, Ordering::SeqCst);
-                }
->>>>>>> 77d856fd
             } else {
-                return Err(ShellError::untagged_runtime_error(
-                    "Internal error: could not lock shells ring buffer (prev)",
-                ));
+                self.current_shell
+                    .store(self.current_shell() - 1, Ordering::SeqCst);
             }
         }
-        self.set_path(self.path()?)
+        self.set_path(self.path())
     }
 
-<<<<<<< HEAD
     pub fn homedir(&self) -> Option<PathBuf> {
         let env = self.shells.lock();
 
         env[self.current_shell()].homedir()
-=======
-    pub fn homedir(&self) -> Result<Option<PathBuf>, ShellError> {
-        if let Ok(shells) = self.shells.lock() {
-            Ok(shells[self.current_shell()].homedir())
-        } else {
-            Err(ShellError::untagged_runtime_error(
-                "Internal error: could not lock shells ring buffer (homedir)",
-            ))
-        }
->>>>>>> 77d856fd
     }
 
     pub fn ls(
@@ -274,7 +138,6 @@
         context: &RunnableContext,
         full: bool,
     ) -> Result<OutputStream, ShellError> {
-<<<<<<< HEAD
         let env = self.shells.lock();
 
         env[self.current_shell()].ls(path, context, full)
@@ -284,25 +147,6 @@
         let env = self.shells.lock();
 
         env[self.current_shell()].cd(args)
-=======
-        if let Ok(shells) = self.shells.lock() {
-            shells[self.current_shell()].ls(path, context, full)
-        } else {
-            Err(ShellError::untagged_runtime_error(
-                "Internal error: could not lock shells ring buffer (ls)",
-            ))
-        }
-    }
-
-    pub fn cd(&self, args: EvaluatedWholeStreamCommandArgs) -> Result<OutputStream, ShellError> {
-        if let Ok(shells) = self.shells.lock() {
-            shells[self.current_shell()].cd(args)
-        } else {
-            Err(ShellError::untagged_runtime_error(
-                "Internal error: could not lock shells ring buffer (cd)",
-            ))
-        }
->>>>>>> 77d856fd
     }
 
     pub fn cp(
@@ -312,22 +156,8 @@
     ) -> Result<OutputStream, ShellError> {
         let shells = self.shells.lock();
 
-<<<<<<< HEAD
-        let path = env[self.current_shell()].path();
-        env[self.current_shell()].cp(args, context.name.clone(), &path)
-=======
-        match shells {
-            Ok(x) => {
-                let path = x[self.current_shell()].path();
-                x[self.current_shell()].cp(args, context.name.clone(), &path)
-            }
-            Err(e) => Err(ShellError::labeled_error(
-                format!("Internal error: could not lock {}", e),
-                "Internal error: could not lock",
-                &context.name,
-            )),
-        }
->>>>>>> 77d856fd
+        let path = shells[self.current_shell()].path();
+        shells[self.current_shell()].cp(args, context.name.clone(), &path)
     }
 
     pub fn rm(
@@ -337,22 +167,8 @@
     ) -> Result<OutputStream, ShellError> {
         let shells = self.shells.lock();
 
-<<<<<<< HEAD
-        let path = env[self.current_shell()].path();
-        env[self.current_shell()].rm(args, context.name.clone(), &path)
-=======
-        match shells {
-            Ok(x) => {
-                let path = x[self.current_shell()].path();
-                x[self.current_shell()].rm(args, context.name.clone(), &path)
-            }
-            Err(e) => Err(ShellError::labeled_error(
-                format!("Internal error: could not lock {}", e),
-                "Internal error: could not lock",
-                &context.name,
-            )),
-        }
->>>>>>> 77d856fd
+        let path = shells[self.current_shell()].path();
+        shells[self.current_shell()].rm(args, context.name.clone(), &path)
     }
 
     pub fn mkdir(
@@ -362,22 +178,8 @@
     ) -> Result<OutputStream, ShellError> {
         let shells = self.shells.lock();
 
-<<<<<<< HEAD
-        let path = env[self.current_shell()].path();
-        env[self.current_shell()].mkdir(args, context.name.clone(), &path)
-=======
-        match shells {
-            Ok(x) => {
-                let path = x[self.current_shell()].path();
-                x[self.current_shell()].mkdir(args, context.name.clone(), &path)
-            }
-            Err(e) => Err(ShellError::labeled_error(
-                format!("Internal error: could not lock {}", e),
-                "Internal error: could not lock",
-                &context.name,
-            )),
-        }
->>>>>>> 77d856fd
+        let path = shells[self.current_shell()].path();
+        shells[self.current_shell()].mkdir(args, context.name.clone(), &path)
     }
 
     pub fn mv(
@@ -387,21 +189,7 @@
     ) -> Result<OutputStream, ShellError> {
         let shells = self.shells.lock();
 
-<<<<<<< HEAD
-        let path = env[self.current_shell()].path();
-        env[self.current_shell()].mv(args, context.name.clone(), &path)
-=======
-        match shells {
-            Ok(x) => {
-                let path = x[self.current_shell()].path();
-                x[self.current_shell()].mv(args, context.name.clone(), &path)
-            }
-            Err(e) => Err(ShellError::labeled_error(
-                format!("Internal error: could not lock {}", e),
-                "Internal error: could not lock",
-                &context.name,
-            )),
-        }
->>>>>>> 77d856fd
+        let path = shells[self.current_shell()].path();
+        shells[self.current_shell()].mv(args, context.name.clone(), &path)
     }
 }