use crate::commands::classified::pipeline::run_pipeline;
use crate::commands::classified::ClassifiedInputStream;
use crate::commands::plugin::JsonRpc;
use crate::commands::plugin::{PluginCommand, PluginSink};
use crate::commands::whole_stream_command;
use crate::context::Context;
use crate::data::config;
#[cfg(not(feature = "starship-prompt"))]
use crate::git::current_branch;
use crate::prelude::*;
use nu_errors::ShellError;
use nu_parser::hir::Expression;
use nu_parser::{
    hir, ClassifiedCommand, ClassifiedPipeline, InternalCommand, PipelineShape, SpannedToken,
    TokensIterator,
};
use nu_protocol::{Signature, UntaggedValue, Value};

use log::{debug, log_enabled, trace};
use rustyline::error::ReadlineError;
use rustyline::{
    self, config::Configurer, config::EditMode, At, Cmd, ColorMode, Config, Editor, KeyPress,
    Movement, Word,
};
use std::error::Error;
use std::io::{BufRead, BufReader, Write};
use std::iter::Iterator;
use std::path::PathBuf;
use std::sync::atomic::Ordering;

fn load_plugin(path: &std::path::Path, context: &mut Context) -> Result<(), ShellError> {
    let mut child = std::process::Command::new(path)
        .stdin(std::process::Stdio::piped())
        .stdout(std::process::Stdio::piped())
        .spawn()
        .expect("Failed to spawn child process");

    let stdin = child.stdin.as_mut().expect("Failed to open stdin");
    let stdout = child.stdout.as_mut().expect("Failed to open stdout");

    let mut reader = BufReader::new(stdout);

    let request = JsonRpc::new("config", Vec::<Value>::new());
    let request_raw = serde_json::to_string(&request)?;
    stdin.write_all(format!("{}\n", request_raw).as_bytes())?;
    let path = dunce::canonicalize(path)?;

    let mut input = String::new();
    let result = match reader.read_line(&mut input) {
        Ok(count) => {
            trace!("processing response ({} bytes)", count);
            trace!("response: {}", input);

            let response = serde_json::from_str::<JsonRpc<Result<Signature, ShellError>>>(&input);
            match response {
                Ok(jrpc) => match jrpc.params {
                    Ok(params) => {
                        let fname = path.to_string_lossy();

                        trace!("processing {:?}", params);

                        let name = params.name.clone();
                        let fname = fname.to_string();

                        if context.get_command(&name)?.is_some() {
                            trace!("plugin {:?} already loaded.", &name);
                        } else if params.is_filter {
                            context.add_commands(vec![whole_stream_command(
                                PluginCommand::new(name, fname, params),
                            )])?;
                        } else {
                            context.add_commands(vec![whole_stream_command(PluginSink::new(
                                name, fname, params,
                            ))])?;
                        }
                        Ok(())
                    }
                    Err(e) => Err(e),
                },
                Err(e) => {
                    trace!("incompatible plugin {:?}", input);
                    Err(ShellError::untagged_runtime_error(format!(
                        "Error: {:?}",
                        e
                    )))
                }
            }
        }
        Err(e) => Err(ShellError::untagged_runtime_error(format!(
            "Error: {:?}",
            e
        ))),
    };

    let _ = child.wait();

    result
}

fn search_paths() -> Vec<std::path::PathBuf> {
    let mut search_paths = Vec::new();

    #[cfg(debug_assertions)]
    {
        // Use our debug plugins in debug mode
        let mut path = std::path::PathBuf::from(".");
        path.push("target");
        path.push("debug");

        if path.exists() {
            search_paths.push(path);
        }
    }

    #[cfg(not(debug_assertions))]
    {
        use std::env;

        match env::var_os("PATH") {
            Some(paths) => {
                search_paths = env::split_paths(&paths).collect::<Vec<_>>();
            }
            None => println!("PATH is not defined in the environment."),
        }

        // Use our release plugins in release mode
        let mut path = std::path::PathBuf::from(".");
        path.push("target");
        path.push("release");

        if path.exists() {
            search_paths.push(path);
        }
    }

    // permit Nu finding and picking up development plugins
    // if there are any first.
    search_paths.reverse();
    search_paths
}

fn load_plugins(context: &mut Context) -> Result<(), ShellError> {
    let opts = glob::MatchOptions {
        case_sensitive: false,
        require_literal_separator: false,
        require_literal_leading_dot: false,
    };

    set_env_from_config()?;

    for path in search_paths() {
        let mut pattern = path.to_path_buf();

        pattern.push(std::path::Path::new("nu_plugin_[a-z]*"));

        match glob::glob_with(&pattern.to_string_lossy(), opts) {
            Err(_) => {}
            Ok(binaries) => {
                for bin in binaries.filter_map(Result::ok) {
                    if !bin.is_file() {
                        continue;
                    }

                    let bin_name = {
                        if let Some(name) = bin.file_name() {
                            match name.to_str() {
                                Some(raw) => raw,
                                None => continue,
                            }
                        } else {
                            continue;
                        }
                    };

                    let is_valid_name = {
                        #[cfg(windows)]
                        {
                            bin_name
                                .chars()
                                .all(|c| c.is_ascii_alphabetic() || c == '_' || c == '.')
                        }

                        #[cfg(not(windows))]
                        {
                            bin_name
                                .chars()
                                .all(|c| c.is_ascii_alphabetic() || c == '_')
                        }
                    };

                    let is_executable = {
                        #[cfg(windows)]
                        {
                            bin_name.ends_with(".exe") || bin_name.ends_with(".bat")
                        }

                        #[cfg(not(windows))]
                        {
                            true
                        }
                    };

                    if is_valid_name && is_executable {
                        trace!("Trying {:?}", bin.display());

                        // we are ok if this plugin load fails
                        let _ = load_plugin(&bin, context);
                    }
                }
            }
        }
    }

    Ok(())
}

pub struct History;

impl History {
    pub fn path() -> PathBuf {
        const FNAME: &str = "history.txt";
        config::user_data()
            .map(|mut p| {
                p.push(FNAME);
                p
            })
            .unwrap_or_else(|_| PathBuf::from(FNAME))
    }
}

pub async fn cli() -> Result<(), Box<dyn Error>> {
    let mut context = Context::basic()?;

    {
        use crate::commands::*;

        context.add_commands(vec![
            // System/file operations
            whole_stream_command(Pwd),
            whole_stream_command(Ls),
            whole_stream_command(Cd),
            whole_stream_command(Env),
            per_item_command(Remove),
            per_item_command(Open),
            whole_stream_command(Config),
            per_item_command(Help),
            per_item_command(History),
            whole_stream_command(Save),
            per_item_command(Cpy),
            whole_stream_command(Date),
            per_item_command(Mkdir),
            per_item_command(Move),
            whole_stream_command(Version),
            whole_stream_command(What),
            whole_stream_command(Which),
            whole_stream_command(Debug),
            // Statistics
            whole_stream_command(Size),
            whole_stream_command(Count),
            // Metadata
            whole_stream_command(Tags),
            // Shells
            whole_stream_command(Next),
            whole_stream_command(Previous),
            whole_stream_command(Shells),
            per_item_command(Enter),
            whole_stream_command(Exit),
            // Viewers
            whole_stream_command(Autoview),
            whole_stream_command(Table),
            // Text manipulation
            whole_stream_command(SplitColumn),
            whole_stream_command(SplitRow),
            whole_stream_command(Lines),
            whole_stream_command(Trim),
            per_item_command(Echo),
            per_item_command(Parse),
            // Column manipulation
            whole_stream_command(Reject),
            whole_stream_command(Pick),
            whole_stream_command(Get),
            per_item_command(Edit),
            per_item_command(Insert),
            whole_stream_command(SplitBy),
            // Row manipulation
            whole_stream_command(Reverse),
            whole_stream_command(Append),
            whole_stream_command(Prepend),
            whole_stream_command(SortBy),
            whole_stream_command(GroupBy),
            whole_stream_command(First),
            whole_stream_command(Last),
            whole_stream_command(Skip),
            whole_stream_command(Nth),
            per_item_command(Format),
            per_item_command(Where),
            whole_stream_command(Compact),
            whole_stream_command(Default),
            whole_stream_command(SkipWhile),
            whole_stream_command(Range),
            whole_stream_command(Uniq),
            // Table manipulation
            whole_stream_command(Wrap),
            whole_stream_command(Pivot),
            // Data processing
            whole_stream_command(Histogram),
            // File format output
            whole_stream_command(ToBSON),
            whole_stream_command(ToCSV),
            whole_stream_command(ToJSON),
            whole_stream_command(ToSQLite),
            whole_stream_command(ToDB),
            whole_stream_command(ToTOML),
            whole_stream_command(ToTSV),
            whole_stream_command(ToURL),
            whole_stream_command(ToYAML),
            // File format input
            whole_stream_command(FromCSV),
            whole_stream_command(FromTSV),
            whole_stream_command(FromSSV),
            whole_stream_command(FromINI),
            whole_stream_command(FromBSON),
            whole_stream_command(FromJSON),
            whole_stream_command(FromDB),
            whole_stream_command(FromSQLite),
            whole_stream_command(FromTOML),
            whole_stream_command(FromURL),
            whole_stream_command(FromXLSX),
            whole_stream_command(FromXML),
            whole_stream_command(FromYAML),
            whole_stream_command(FromYML),
        ])?;

        cfg_if::cfg_if! {
            if #[cfg(data_processing_primitives)] {
                context.add_commands(vec![
                whole_stream_command(ReduceBy),
                whole_stream_command(EvaluateBy),
                whole_stream_command(TSortBy),
                whole_stream_command(MapMaxBy),
                ])?;
            }
        }

        #[cfg(feature = "clipboard")]
        {
            context.add_commands(vec![whole_stream_command(
                crate::commands::clip::clipboard::Clip,
            )])?;
        }
    }

    let _ = load_plugins(&mut context);

    let config = Config::builder().color_mode(ColorMode::Forced).build();
    let mut rl: Editor<_> = Editor::with_config(config);

    // add key bindings to move over a whole word with Ctrl+ArrowLeft and Ctrl+ArrowRight
    rl.bind_sequence(
        KeyPress::ControlLeft,
        Cmd::Move(Movement::BackwardWord(1, Word::Vi)),
    );
    rl.bind_sequence(
        KeyPress::ControlRight,
        Cmd::Move(Movement::ForwardWord(1, At::AfterEnd, Word::Vi)),
    );

    #[cfg(windows)]
    {
        let _ = ansi_term::enable_ansi_support();
    }

    // we are ok if history does not exist
    let _ = rl.load_history(&History::path());

    let cc = context.ctrl_c.clone();
    ctrlc::set_handler(move || {
        cc.store(true, Ordering::SeqCst);
    })
    .expect("Error setting Ctrl-C handler");
    let mut ctrlcbreak = false;
    loop {
        if context.ctrl_c.load(Ordering::SeqCst) {
            context.ctrl_c.store(false, Ordering::SeqCst);
            continue;
        }

        let cwd = context.shell_manager.path()?;

        rl.set_helper(Some(crate::shell::Helper::new(context.clone())));

        let edit_mode = config::config(Tag::unknown())?
            .get("edit_mode")
            .map(|s| match s.value.expect_string() {
                "vi" => EditMode::Vi,
                "emacs" => EditMode::Emacs,
                _ => EditMode::Emacs,
            })
            .unwrap_or(EditMode::Emacs);

        rl.set_edit_mode(edit_mode);

        let colored_prompt = {
            #[cfg(feature = "starship-prompt")]
            {
                std::env::set_var("STARSHIP_SHELL", "");
                starship::print::get_prompt(starship::context::Context::new_with_dir(
                    clap::ArgMatches::default(),
                    cwd,
                ))
            }
            #[cfg(not(feature = "starship-prompt"))]
            {
                format!(
                    "\x1b[32m{}{}\x1b[m> ",
                    cwd,
                    match current_branch() {
                        Some(s) => format!("({})", s),
                        None => "".to_string(),
                    }
                )
            }
        };

        let prompt = {
            if let Ok(bytes) = strip_ansi_escapes::strip(&colored_prompt) {
                String::from_utf8_lossy(&bytes).to_string()
            } else {
                "> ".to_string()
            }
        };

        rl.helper_mut().expect("No helper").colored_prompt = colored_prompt;
        let mut initial_command = Some(String::new());
        let mut readline = Err(ReadlineError::Eof);
        while let Some(ref cmd) = initial_command {
            readline = rl.readline_with_initial(&prompt, (&cmd, ""));
            initial_command = None;
        }

        let line = process_line(readline, &mut context).await;

        match line {
            LineResult::Success(line) => {
                rl.add_history_entry(line.clone());
                let _ = rl.save_history(&History::path());
                context.maybe_print_errors(Text::from(line));
            }

            LineResult::Error(line, err) => {
                rl.add_history_entry(line.clone());
                let _ = rl.save_history(&History::path());

                context.with_host(|host| {
                    print_err(err, host, &Text::from(line.clone()));
                })?;

                context.maybe_print_errors(Text::from(line.clone()));
            }

            LineResult::CtrlC => {
                let config_ctrlc_exit = config::config(Tag::unknown())?
                    .get("ctrlc_exit")
                    .map(|s| match s.value.expect_string() {
                        "true" => true,
                        _ => false,
                    })
                    .unwrap_or(false); // default behavior is to allow CTRL-C spamming similar to other shells

                if !config_ctrlc_exit {
                    continue;
                }

                if ctrlcbreak {
                    let _ = rl.save_history(&History::path());
                    std::process::exit(0);
                } else {
                    context.with_host(|host| host.stdout("CTRL-C pressed (again to quit)"))?;
                    ctrlcbreak = true;
                    continue;
                }
            }

            LineResult::Break => {
                break;
            }
        }
        ctrlcbreak = false;
    }

    // we are ok if we can not save history
    let _ = rl.save_history(&History::path());

    Ok(())
}

fn chomp_newline(s: &str) -> &str {
    if s.ends_with('\n') {
        &s[..s.len() - 1]
    } else {
        s
    }
}

fn set_env_from_config() -> Result<(), ShellError> {
    let config = crate::data::config::read(Tag::unknown(), &None)?;

    if config.contains_key("env") {
        // Clear the existing vars, we're about to replace them
        for (key, _value) in std::env::vars() {
            std::env::remove_var(key);
        }

        let value = config.get("env");

        if let Some(Value {
            value: UntaggedValue::Row(r),
            ..
        }) = value
        {
            for (k, v) in &r.entries {
                if let Ok(value_string) = v.as_string() {
                    std::env::set_var(k, value_string);
                }
            }
        }
    }

    if config.contains_key("path") {
        // Override the path with what they give us from config
        let value = config.get("path");

        if let Some(Value {
            value: UntaggedValue::Table(table),
            ..
        }) = value
        {
            let mut paths = vec![];

            for val in table {
                let path_str = val.as_string();

                if let Ok(path_str) = path_str {
                    paths.push(PathBuf::from(path_str));
                }
            }

            let path_os_string = std::env::join_paths(&paths);
            if let Ok(path_os_string) = path_os_string {
                std::env::set_var("PATH", path_os_string);
            }
        }
    }
    Ok(())
}

enum LineResult {
    Success(String),
    Error(String, ShellError),
    CtrlC,
    Break,
}

async fn process_line(readline: Result<String, ReadlineError>, ctx: &mut Context) -> LineResult {
    match &readline {
        Ok(line) if line.trim() == "" => LineResult::Success(line.clone()),

        Ok(line) => {
            let line = chomp_newline(line);

            let result = match nu_parser::parse(&line) {
                Err(err) => {
                    return LineResult::Error(line.to_string(), err);
                }

                Ok(val) => val,
            };

            debug!("=== Parsed ===");
            debug!("{:#?}", result);

            let mut pipeline = classify_pipeline(&result, ctx, &Text::from(line));

            if let Some(failure) = pipeline.failed {
                return LineResult::Error(line.to_string(), failure.into());
            }

            let should_push = match pipeline.commands.list.last() {
                Some(ClassifiedCommand::External(_)) => false,
                _ => true,
            };

            if should_push {
                pipeline
                    .commands
                    .list
                    .push(ClassifiedCommand::Internal(InternalCommand {
                        name: "autoview".to_string(),
                        name_tag: Tag::unknown(),
                        args: hir::Call::new(
                            Box::new(
                                Expression::synthetic_string("autoview").into_expr(Span::unknown()),
                            ),
                            None,
                            None,
                            Span::unknown(),
                        ),
                    }));
            }

            // Check the config to see if we need to update the path
            // TODO: make sure config is cached so we don't path this load every call
            // FIXME: we probably want to be a bit more graceful if we can't set the environment
            if let Err(err) = set_env_from_config() {
                return LineResult::Error(line.to_string(), err);
            }

            let input = ClassifiedInputStream::new();

            match run_pipeline(pipeline, ctx, input, line).await {
                Ok(_) => LineResult::Success(line.to_string()),
                Err(err) => LineResult::Error(line.to_string(), err),
            }
        }
        Err(ReadlineError::Interrupted) => LineResult::CtrlC,
        Err(ReadlineError::Eof) => LineResult::Break,
        Err(err) => {
            outln!("Error: {:?}", err);
            LineResult::Break
        }
    }
}

pub fn classify_pipeline(
    pipeline: &SpannedToken,
    context: &Context,
    source: &Text,
) -> ClassifiedPipeline {
    let pipeline_list = vec![pipeline.clone()];
<<<<<<< HEAD
    let expand_context = context.expand_context(source);
    let mut iterator = TokensIterator::new(&pipeline_list, expand_context, pipeline.span());

    let result = iterator.expand_infallible(PipelineShape);
=======
    let mut iterator = TokensIterator::all(&pipeline_list, source.clone(), pipeline.span());

    let result = expand_syntax(
        &PipelineShape,
        &mut iterator,
        &context.expand_context(source)?,
    )
    .map_err(|err| err.into());
>>>>>>> 77d856fd

    if log_enabled!(target: "nu::expand_syntax", log::Level::Debug) {
        outln!("");
        let _ = ptree::print_tree(&iterator.expand_tracer().print(source.clone()));
        outln!("");
    }

    result
}

pub fn print_err(err: ShellError, host: &dyn Host, source: &Text) {
    let diag = err.into_diagnostic();

    let writer = host.err_termcolor();
    let mut source = source.to_string();
    source.push_str(" ");
    let files = nu_parser::Files::new(source);
    let _ = std::panic::catch_unwind(move || {
        let _ = language_reporting::emit(
            &mut writer.lock(),
            &files,
            &diag,
            &language_reporting::DefaultConfig,
        );
    });
}<|MERGE_RESOLUTION|>--- conflicted
+++ resolved
@@ -62,16 +62,16 @@
                         let name = params.name.clone();
                         let fname = fname.to_string();
 
-                        if context.get_command(&name)?.is_some() {
+                        if context.get_command(&name).is_some() {
                             trace!("plugin {:?} already loaded.", &name);
                         } else if params.is_filter {
-                            context.add_commands(vec![whole_stream_command(
-                                PluginCommand::new(name, fname, params),
-                            )])?;
+                            context.add_commands(vec![whole_stream_command(PluginCommand::new(
+                                name, fname, params,
+                            ))]);
                         } else {
                             context.add_commands(vec![whole_stream_command(PluginSink::new(
                                 name, fname, params,
-                            ))])?;
+                            ))]);
                         }
                         Ok(())
                     }
@@ -329,7 +329,7 @@
             whole_stream_command(FromXML),
             whole_stream_command(FromYAML),
             whole_stream_command(FromYML),
-        ])?;
+        ]);
 
         cfg_if::cfg_if! {
             if #[cfg(data_processing_primitives)] {
@@ -346,7 +346,7 @@
         {
             context.add_commands(vec![whole_stream_command(
                 crate::commands::clip::clipboard::Clip,
-            )])?;
+            )]);
         }
     }
 
@@ -385,7 +385,7 @@
             continue;
         }
 
-        let cwd = context.shell_manager.path()?;
+        let cwd = context.shell_manager.path();
 
         rl.set_helper(Some(crate::shell::Helper::new(context.clone())));
 
@@ -453,7 +453,7 @@
 
                 context.with_host(|host| {
                     print_err(err, host, &Text::from(line.clone()));
-                })?;
+                });
 
                 context.maybe_print_errors(Text::from(line.clone()));
             }
@@ -475,7 +475,7 @@
                     let _ = rl.save_history(&History::path());
                     std::process::exit(0);
                 } else {
-                    context.with_host(|host| host.stdout("CTRL-C pressed (again to quit)"))?;
+                    context.with_host(|host| host.stdout("CTRL-C pressed (again to quit)"));
                     ctrlcbreak = true;
                     continue;
                 }
@@ -637,21 +637,10 @@
     source: &Text,
 ) -> ClassifiedPipeline {
     let pipeline_list = vec![pipeline.clone()];
-<<<<<<< HEAD
     let expand_context = context.expand_context(source);
     let mut iterator = TokensIterator::new(&pipeline_list, expand_context, pipeline.span());
 
     let result = iterator.expand_infallible(PipelineShape);
-=======
-    let mut iterator = TokensIterator::all(&pipeline_list, source.clone(), pipeline.span());
-
-    let result = expand_syntax(
-        &PipelineShape,
-        &mut iterator,
-        &context.expand_context(source)?,
-    )
-    .map_err(|err| err.into());
->>>>>>> 77d856fd
 
     if log_enabled!(target: "nu::expand_syntax", log::Level::Debug) {
         outln!("");
